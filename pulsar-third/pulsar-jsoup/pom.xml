<?xml version="1.0" encoding="UTF-8"?>
<project xmlns="http://maven.apache.org/POM/4.0.0" xmlns:xsi="http://www.w3.org/2001/XMLSchema-instance" xsi:schemaLocation="http://maven.apache.org/POM/4.0.0 http://maven.apache.org/xsd/maven-4.0.0.xsd">
  <modelVersion>4.0.0</modelVersion>
<!--  <name>jsoup Java HTML Parser</name>-->

<!--  <groupId>org.jsoup</groupId>-->
<!--  <artifactId>jsoup</artifactId>-->
<!--  <version>1.12.1</version>-->

  <parent>
    <groupId>ai.platon.pulsar</groupId>
    <artifactId>pulsar-third</artifactId>
<<<<<<< HEAD
    <version>1.5.8-SNAPSHOT</version>
=======
    <version>1.5.7-SNAPSHOT</version>
>>>>>>> d25ca80a
  </parent>

  <name>Pulsar Jsoup</name>
  <artifactId>pulsar-jsoup</artifactId>

  <description>jsoup is a Java library for working with real-world HTML. It provides a very convenient API for extracting and manipulating data, using the best of DOM, CSS, and jquery-like methods. jsoup implements the WHATWG HTML5 specification, and parses HTML to the same DOM as modern browsers do.</description>
  <url>https://jsoup.org/</url>
  <inceptionYear>2009</inceptionYear>
  <issueManagement>
    <system>GitHub</system>
    <url>https://github.com/jhy/jsoup/issues</url>
  </issueManagement>
  <licenses>
    <license>
      <name>The MIT License</name>
      <url>https://jsoup.org/license</url>
      <distribution>repo</distribution>
    </license>
  </licenses>
<!--  <scm>-->
<!--    <url>https://github.com/jhy/jsoup</url>-->
<!--    <connection>scm:git:https://github.com/jhy/jsoup.git</connection>-->
<!--    &lt;!&ndash; <developerConnection>scm:git:git@github.com:jhy/jsoup.git</developerConnection> &ndash;&gt;-->
<!--    <tag>jsoup-1.12.1</tag>-->
<!--  </scm>-->
  <organization>
    <name>Jonathan Hedley</name>
    <url>https://jhy.io/</url>
  </organization>

  <build>
    <resources>
      <resource>
        <directory>src/main/java</directory>
        <includes>
          <include>**/*.properties</include>
        </includes>
      </resource>
      <resource>
        <directory>src</directory>
        <targetPath>META-INF/</targetPath>
        <filtering>false</filtering>
        <includes>
          <include>LICENSE</include>
          <include>README.md</include>
          <include>CHANGES</include>
        </includes>
      </resource>
    </resources>
  </build>

<!--  <distributionManagement>-->
<!--    <snapshotRepository>-->
<!--      <id>sonatype-nexus-snapshots</id>-->
<!--      <name>Sonatype Nexus Snapshots</name>-->
<!--      <url>https://oss.sonatype.org/content/repositories/snapshots</url>-->
<!--    </snapshotRepository>-->
<!--    <repository>-->
<!--      <id>sonatype-nexus-staging</id>-->
<!--      <name>Nexus Release Repository</name>-->
<!--      <url>https://oss.sonatype.org/service/local/staging/deploy/maven2/</url>-->
<!--    </repository>-->
<!--  </distributionManagement>-->

  <dependencies>
        <dependency>
            <groupId>org.apache.commons</groupId>
            <artifactId>commons-collections4</artifactId>
        </dependency>
        <dependency>
            <groupId>org.apache.commons</groupId>
            <artifactId>commons-lang3</artifactId>
        </dependency>
        <dependency>
            <groupId>org.apache.commons</groupId>
            <artifactId>commons-math3</artifactId>
        </dependency>

        <dependency>
            <groupId>commons-codec</groupId>
            <artifactId>commons-codec</artifactId>
        </dependency>

        <dependency>
            <groupId>com.google.guava</groupId>
            <artifactId>guava</artifactId>
        </dependency>
        <!-- gson, to fetch entities from w3.org -->
        <dependency>
            <groupId>com.google.code.gson</groupId>
            <artifactId>gson</artifactId>
            <scope>test</scope>
        </dependency>

        <!--
        Evaluate simple mathematical and boolean expressions.
        https://github.com/uklimaschewski/EvalEx
        -->
        <dependency>
            <groupId>com.udojava</groupId>
            <artifactId>EvalEx</artifactId>
        </dependency>

        <dependency>
            <groupId>junit</groupId>
            <artifactId>junit</artifactId>
            <scope>test</scope>
        </dependency>

        <!-- jetty for webserver integration tests. 9.2 is last with Java7 support -->
        <dependency>
            <groupId>org.eclipse.jetty</groupId>
            <artifactId>jetty-server</artifactId>
            <version>${jetty.version}</version>
            <scope>test</scope>
        </dependency>

        <dependency>
            <groupId>org.eclipse.jetty</groupId>
            <artifactId>jetty-servlet</artifactId>
            <version>${jetty.version}</version>
            <scope>test</scope>
        </dependency>

        <dependency>
            <groupId>ai.platon.pulsar</groupId>
            <artifactId>pulsar-common</artifactId>
        </dependency>

    </dependencies>

  <developers>
    <developer>
      <id>jhy</id>
      <name>Jonathan Hedley</name>
      <email>jonathan@hedley.net</email>
      <roles>
        <role>Lead Developer</role>
      </roles>
      <timezone>+11</timezone>
    </developer>
  </developers>

</project><|MERGE_RESOLUTION|>--- conflicted
+++ resolved
@@ -10,11 +10,7 @@
   <parent>
     <groupId>ai.platon.pulsar</groupId>
     <artifactId>pulsar-third</artifactId>
-<<<<<<< HEAD
-    <version>1.5.8-SNAPSHOT</version>
-=======
     <version>1.5.7-SNAPSHOT</version>
->>>>>>> d25ca80a
   </parent>
 
   <name>Pulsar Jsoup</name>
