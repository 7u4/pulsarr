package ai.platon.pulsar

import ai.platon.pulsar.common.BrowserControl
import ai.platon.pulsar.common.GlobalExecutor
import ai.platon.pulsar.common.config.CapabilityTypes.*
import ai.platon.pulsar.common.config.ImmutableConfig
import ai.platon.pulsar.common.config.MutableConfig
import ai.platon.pulsar.common.config.PulsarConstants
import ai.platon.pulsar.common.proxy.ProxyPoolMonitor
import ai.platon.pulsar.common.proxy.ProxyPool
import ai.platon.pulsar.common.setPropertyIfAbsent
import ai.platon.pulsar.crawl.component.SeleniumFetchComponent
import ai.platon.pulsar.net.browser.WebDriverManager
import ai.platon.pulsar.persist.AutoDetectedStorageService
import ai.platon.pulsar.persist.gora.GoraStorage
import ai.platon.pulsar.proxy.InternalProxyServer
import org.slf4j.LoggerFactory
import org.springframework.context.support.ClassPathXmlApplicationContext
import java.time.Instant
import java.util.*
import java.util.concurrent.atomic.AtomicBoolean
import java.util.concurrent.atomic.AtomicReference

/**
 * Holds all the runtime environment objects for a running Pulsar instance
 * All the threads shares the same PulsarEnv.
 */
class PulsarEnv {
    companion object {
        private val log = LoggerFactory.getLogger(PulsarEnv::class.java)

        // TODO: read form config file
        val clientJsVersion = "0.2.3"

        val applicationContext: ClassPathXmlApplicationContext
        val storageService: AutoDetectedStorageService
        val startTime = Instant.now()
        /**
         * The number of processors available to the Java virtual machine
         */
        val NCPU = Runtime.getRuntime().availableProcessors()
        /**
         * Gora properties
         * */
        val goraProperties: Properties
        /**
         * The unmodified config loaded from the config file at process startup, and never changes
         * */
        val unmodifiedConfig: ImmutableConfig

        val useProxy = System.getProperty(PROXY_USE_PROXY, "yes") == "yes"

        val globalExecutor: GlobalExecutor

<<<<<<< HEAD
        val proxyPoolMonitor: ProxyPoolMonitor
=======
        val externalProxyManager: ExternalProxyManager
>>>>>>> e135ba76

        val internalProxyServer: InternalProxyServer

        val seleniumFetchComponent: SeleniumFetchComponent

        private val env = AtomicReference<PulsarEnv>()

        init {
            // prerequisite system properties
            setPropertyIfAbsent(PULSAR_CONFIG_PREFERRED_DIR, "pulsar-conf")
            setPropertyIfAbsent(PULSAR_CONFIG_RESOURCES, "pulsar-default.xml,pulsar-site.xml")
            setPropertyIfAbsent(APPLICATION_CONTEXT_CONFIG_LOCATION, PulsarConstants.APP_CONTEXT_CONFIG_LOCATION)

            // the spring application context
            applicationContext = ClassPathXmlApplicationContext(System.getProperty(APPLICATION_CONTEXT_CONFIG_LOCATION))
            // shut down application context before progress exit
            applicationContext.registerShutdownHook()
            // gora properties
            goraProperties = GoraStorage.properties
            // storage service must be initialized in advance to ensure prerequisites
            // TODO: use spring boot
            storageService = applicationContext.getBean(AutoDetectedStorageService::class.java)

            // the primary configuration, keep unchanged with the configuration files
            unmodifiedConfig = applicationContext.getBean(MutableConfig::class.java)

            globalExecutor = applicationContext.getBean(GlobalExecutor::class.java)

<<<<<<< HEAD
            proxyPool = applicationContext.getBean(ProxyPool::class.java)
            proxyPoolMonitor = applicationContext.getBean(ProxyPoolMonitor::class.java)
=======
            externalProxyManager = applicationContext.getBean(ExternalProxyManager::class.java)
>>>>>>> e135ba76
            internalProxyServer = applicationContext.getBean(InternalProxyServer::class.java)

            seleniumFetchComponent = applicationContext.getBean(SeleniumFetchComponent::class.java)

<<<<<<< HEAD
            proxyPoolMonitor.start()
=======
            if (useProxy) {
                externalProxyManager.start()
>>>>>>> e135ba76

                if (internalProxyServer.enabled) {
                    internalProxyServer.start()
                }
            }

            log.info("Pulsar env is initialized")
        }

        fun getOrCreate(): PulsarEnv {
            synchronized(PulsarEnv::class.java) {
                if (env.get() == null) {
                    env.set(PulsarEnv())
                }

                return env.get()
            }
        }
    }

    val isQuit = AtomicBoolean()

    // other possible environment scope objects
    // rest ports, pythonWorkers, memoryManager, metricsSystem, securityManager, blockManager
    // serializers, etc

    fun exit() {
        if (isQuit.getAndSet(true)) {
            return
        }

        // Internal proxy server blocks can not be closed by spring, the reason should be investigated
        internalProxyServer.close()
        applicationContext.close()
    }
}<|MERGE_RESOLUTION|>--- conflicted
+++ resolved
@@ -6,11 +6,10 @@
 import ai.platon.pulsar.common.config.ImmutableConfig
 import ai.platon.pulsar.common.config.MutableConfig
 import ai.platon.pulsar.common.config.PulsarConstants
-import ai.platon.pulsar.common.proxy.ProxyPoolMonitor
+import ai.platon.pulsar.common.proxy.ExternalProxyManager
 import ai.platon.pulsar.common.proxy.ProxyPool
 import ai.platon.pulsar.common.setPropertyIfAbsent
 import ai.platon.pulsar.crawl.component.SeleniumFetchComponent
-import ai.platon.pulsar.net.browser.WebDriverManager
 import ai.platon.pulsar.persist.AutoDetectedStorageService
 import ai.platon.pulsar.persist.gora.GoraStorage
 import ai.platon.pulsar.proxy.InternalProxyServer
@@ -52,11 +51,7 @@
 
         val globalExecutor: GlobalExecutor
 
-<<<<<<< HEAD
-        val proxyPoolMonitor: ProxyPoolMonitor
-=======
         val externalProxyManager: ExternalProxyManager
->>>>>>> e135ba76
 
         val internalProxyServer: InternalProxyServer
 
@@ -85,22 +80,13 @@
 
             globalExecutor = applicationContext.getBean(GlobalExecutor::class.java)
 
-<<<<<<< HEAD
-            proxyPool = applicationContext.getBean(ProxyPool::class.java)
-            proxyPoolMonitor = applicationContext.getBean(ProxyPoolMonitor::class.java)
-=======
             externalProxyManager = applicationContext.getBean(ExternalProxyManager::class.java)
->>>>>>> e135ba76
             internalProxyServer = applicationContext.getBean(InternalProxyServer::class.java)
 
             seleniumFetchComponent = applicationContext.getBean(SeleniumFetchComponent::class.java)
 
-<<<<<<< HEAD
-            proxyPoolMonitor.start()
-=======
             if (useProxy) {
                 externalProxyManager.start()
->>>>>>> e135ba76
 
                 if (internalProxyServer.enabled) {
                     internalProxyServer.start()
