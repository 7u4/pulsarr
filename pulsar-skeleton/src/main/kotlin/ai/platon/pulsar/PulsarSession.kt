package ai.platon.pulsar

import ai.platon.pulsar.common.BeanFactory
import ai.platon.pulsar.common.CheckState
import ai.platon.pulsar.common.config.ImmutableConfig
import ai.platon.pulsar.common.config.VolatileConfig
import ai.platon.pulsar.common.options.LoadOptions
import ai.platon.pulsar.common.urls.NormUrl
import ai.platon.pulsar.common.urls.UrlAware
import ai.platon.pulsar.context.support.AbstractPulsarContext
import ai.platon.pulsar.crawl.common.DocumentCatch
import ai.platon.pulsar.crawl.common.GlobalCache
import ai.platon.pulsar.crawl.common.PageCatch
import ai.platon.pulsar.dom.FeaturedDocument
import ai.platon.pulsar.persist.WebPage
import java.nio.file.Path

interface PulsarSession : AutoCloseable {

    /**
     * The session id. Session id is expected to be set by the container, e.g. the h2 database runtime
     * */
    val id: Int

    /**
     * The pulsar context
     * */
    val context: AbstractPulsarContext

    /**
     * The session scope volatile config, every setting is supposed to be changed at any time and any place
     * */
    val sessionConfig: VolatileConfig

    val unmodifiedConfig: ImmutableConfig

    /**
     * The scoped bean factory: for each volatileConfig object, there is a bean factory
     * TODO: session scoped?
     * */
    val sessionBeanFactory: BeanFactory
    val display: String
    val pageCache: PageCatch
    val documentCache: DocumentCatch
    val globalCache: GlobalCache

    /**
     * Close objects when sessions closes
     * */
    fun registerClosable(closable: AutoCloseable): Boolean
    fun disableCache()

    /**
     * Create a new options, with a new volatile config
     * */
    fun options(args: String = ""): LoadOptions
    fun normalize(url: String, options: LoadOptions = options(), toItemOption: Boolean = false): NormUrl
    fun normalizeOrNull(url: String?, options: LoadOptions = options(), toItemOption: Boolean = false): NormUrl?
    fun normalize(
        urls: Iterable<String>,
        options: LoadOptions = options(),
        toItemOption: Boolean = false
    ): List<NormUrl>

    fun normalize(url: UrlAware, options: LoadOptions = options(), toItemOption: Boolean = false): NormUrl
    fun normalizeOrNull(url: UrlAware?, options: LoadOptions = options(), toItemOption: Boolean = false): NormUrl?
    fun normalize(
        urls: Collection<UrlAware>,
        options: LoadOptions = options(),
        toItemOption: Boolean = false
    ): List<NormUrl>

    /**
     * Inject a url
     *
     * @param url The url followed by options
     * @return The web page created
     */
    fun inject(url: String): WebPage
    fun get(url: String): WebPage
    fun getOrNull(url: String): WebPage?
    fun exists(url: String): Boolean

    fun fetchState(page: WebPage, options: LoadOptions): CheckState

    /**
     * Load a url with specified options
     *
     * @param url     The url to load
     * @param args The load args
     * @return The web page
     */
    @Throws(Exception::class)
    fun load(url: String, args: String): WebPage

    /**
     * Load a url with specified options
     *
     * @param url     The url to load
     * @param options The load options
     * @return The web page
     */
    @Throws(Exception::class)
    fun load(url: String, options: LoadOptions = options()): WebPage

    @Throws(Exception::class)
    fun load(url: UrlAware, args: String): WebPage

    @Throws(Exception::class)
    fun load(url: UrlAware, options: LoadOptions = options()): WebPage

    @Throws(Exception::class)
    fun load(normUrl: NormUrl): WebPage

    @Throws(Exception::class)
    suspend fun loadDeferred(url: String, options: LoadOptions = options()): WebPage

    @Throws(Exception::class)
    suspend fun loadDeferred(url: UrlAware, args: String): WebPage

    @Throws(Exception::class)
    suspend fun loadDeferred(url: UrlAware, options: LoadOptions = options()): WebPage

    @Throws(Exception::class)
    suspend fun loadDeferred(normUrl: NormUrl): WebPage

    /**
<<<<<<< HEAD
     * Load all urls with specified options, this may cause a parallel fetching if required
     *
     * @param urls    The urls to load
     * @param options The load options for all urls
=======
     * Load all urls with specified options, this causes a parallel fetching whenever applicable
     *
     * @param urls    The urls to load
     * @param options The load options
>>>>>>> 0a18065b
     * @return The web pages
     */
    fun loadAll(
        urls: Iterable<String>,
        options: LoadOptions = options(),
        areItems: Boolean = false
    ): Collection<WebPage>

    /**
     * Load all out pages in a portal page
     *
     * @param portalUrl    The portal url from where to load pages
     * @param args         The load args
     * @return The web pages
     */
    fun loadOutPages(portalUrl: String, args: String): Collection<WebPage>

    /**
     * Load all out pages in a portal page
     *
     * @param portalUrl    The portal url from where to load pages
     * @param options The load options
     * @return The web pages
     */
    fun loadOutPages(portalUrl: String, options: LoadOptions = options()): Collection<WebPage>

    /**
     * Parse the Web page into DOM.
     * If the Web page is not changed since last parse, use the last result if available
     */
    fun parse(page: WebPage, noCache: Boolean = false): FeaturedDocument
    fun loadDocument(url: String, args: String): FeaturedDocument
    fun loadDocument(url: String, options: LoadOptions = options()): FeaturedDocument
    fun loadDocument(normUrl: NormUrl): FeaturedDocument
    fun scrape(url: String, args: String, fieldCss: Iterable<String>): Map<String, String?>
    fun scrape(url: String, args: String, fieldCss: Map<String, String>): Map<String, String?>
    fun scrape(url: String, args: String, restrictCss: String, fieldCss: Iterable<String>): List<Map<String, String?>>
    fun scrape(
        url: String,
        args: String,
        restrictCss: String,
        fieldCss: Map<String, String>
    ): List<Map<String, String?>>

    fun scrapeOutPages(portalUrl: String, args: String, fieldsCss: Iterable<String>): List<Map<String, String?>>
    fun scrapeOutPages(
        portalUrl: String,
        args: String, restrictCss: String, fieldsCss: Iterable<String>
    ): List<Map<String, String?>>

    fun scrapeOutPages(portalUrl: String, args: String, fieldsCss: Map<String, String>): List<Map<String, String?>>
    fun scrapeOutPages(
        portalUrl: String,
        args: String, restrictCss: String, fieldsCss: Map<String, String>
    ): List<Map<String, String?>>

    fun getVariable(name: String): Any?
    fun setVariable(name: String, value: Any)
    fun putSessionBean(obj: Any)
    fun delete(url: String)
    fun flush()
    fun persist(page: WebPage): Boolean
    fun export(page: WebPage, ident: String = ""): Path
    fun export(doc: FeaturedDocument, ident: String = ""): Path
    fun exportTo(doc: FeaturedDocument, path: Path): Path
}<|MERGE_RESOLUTION|>--- conflicted
+++ resolved
@@ -125,17 +125,10 @@
     suspend fun loadDeferred(normUrl: NormUrl): WebPage
 
     /**
-<<<<<<< HEAD
-     * Load all urls with specified options, this may cause a parallel fetching if required
-     *
-     * @param urls    The urls to load
-     * @param options The load options for all urls
-=======
      * Load all urls with specified options, this causes a parallel fetching whenever applicable
      *
      * @param urls    The urls to load
      * @param options The load options
->>>>>>> 0a18065b
      * @return The web pages
      */
     fun loadAll(
