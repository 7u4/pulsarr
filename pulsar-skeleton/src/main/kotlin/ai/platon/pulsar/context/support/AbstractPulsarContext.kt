package ai.platon.pulsar.context.support

import ai.platon.pulsar.PulsarEnvironment
import ai.platon.pulsar.PulsarSession
import ai.platon.pulsar.common.AppContext
<<<<<<< HEAD
import ai.platon.pulsar.common.Urls
=======
import ai.platon.pulsar.common.url.Urls
>>>>>>> 8a0d7bdf
import ai.platon.pulsar.common.config.CapabilityTypes.BROWSER_INCOGNITO
import ai.platon.pulsar.common.config.ImmutableConfig
import ai.platon.pulsar.common.config.MutableConfig
import ai.platon.pulsar.common.config.VolatileConfig
import ai.platon.pulsar.common.options.LoadOptions
import ai.platon.pulsar.common.options.NormUrl
import ai.platon.pulsar.context.PulsarContext
import ai.platon.pulsar.crawl.GlobalCache
import ai.platon.pulsar.crawl.component.BatchFetchComponent
import ai.platon.pulsar.crawl.component.InjectComponent
import ai.platon.pulsar.crawl.component.LoadComponent
import ai.platon.pulsar.crawl.component.UpdateComponent
import ai.platon.pulsar.crawl.filter.UrlNormalizers
import ai.platon.pulsar.crawl.parse.html.JsoupParser
import ai.platon.pulsar.persist.WebDb
import ai.platon.pulsar.persist.WebPage
import ai.platon.pulsar.persist.gora.generated.GWebPage
import org.slf4j.LoggerFactory
import org.springframework.beans.BeansException
<<<<<<< HEAD
import org.springframework.context.ApplicationContext
=======
>>>>>>> 8a0d7bdf
import org.springframework.context.support.AbstractApplicationContext
import java.net.URL
import java.util.*
import java.util.concurrent.ConcurrentLinkedQueue
import java.util.concurrent.ConcurrentSkipListMap
import java.util.concurrent.atomic.AtomicBoolean
import kotlin.reflect.KClass

/**
 * Main entry point for Pulsar functionality.
 *
 * A PulsarContext can be used to inject, fetch, load, parse, store Web pages.
 */
abstract class AbstractPulsarContext(
<<<<<<< HEAD
        override val applicationContext: ApplicationContext,
        override val pulsarEnvironment: PulsarEnvironment = PulsarEnvironment().apply { initialize() }
): PulsarContext, AutoCloseable {
=======
        override val applicationContext: AbstractApplicationContext,
        override val pulsarEnvironment: PulsarEnvironment = PulsarEnvironment()
): PulsarContext, AutoCloseable {
    private val log = LoggerFactory.getLogger(AbstractPulsarContext::class.java)
>>>>>>> 8a0d7bdf

    /**
     * A immutable config is loaded from the config file at process startup, and never changes
     * */
    open val unmodifiedConfig: ImmutableConfig get() = getBean()

    /**
     * Url normalizers
     * */
    open val urlNormalizers: UrlNormalizers get() = getBean()

    /**
     * The web db
     * */
    open val webDb: WebDb get() = getBean()

    /**
     * The inject component
     * */
    open val injectComponent: InjectComponent get() = getBean()

    /**
     * The fetch component
     * */
    open val fetchComponent: BatchFetchComponent get() = getBean()

    /**
     * The update component
     * */
    open val updateComponent: UpdateComponent get() = getBean()

    /**
     * The load component
     * */
    open val loadComponent: LoadComponent get() = getBean()

    /**
     * The global cache manager
     * */
    open val globalCache: GlobalCache get() = getBean()

    /**
     * The start time
     * */
    val startTime = System.currentTimeMillis()

<<<<<<< HEAD
    val isActive get() = !closed.get() && AppContext.isActive
            && (applicationContext as AbstractApplicationContext).isActive
=======
    val isActive get() = !closed.get() && AppContext.isActive && applicationContext.isActive
>>>>>>> 8a0d7bdf

    /**
     * All open sessions
     * */
    val sessions = ConcurrentSkipListMap<Int, PulsarSession>()

    /**
     * Registered closeables, will be closed by Pulsar object
     * */
    private val closableObjects = ConcurrentLinkedQueue<AutoCloseable>()

    private val closed = AtomicBoolean()

    /** Synchronization monitor for the "refresh" and "destroy".  */
    private val startupShutdownMonitor = Any()

    /** Reference to the JVM shutdown hook, if registered.  */
    private var shutdownHook: Thread? = null

<<<<<<< HEAD
    private val webDbOrNull: WebDb? get() = webDb.takeIf { isActive }
=======
    private val webDbOrNull: WebDb? get() = if (isActive) webDb else null
>>>>>>> 8a0d7bdf

    @Throws(BeansException::class)
    fun <T : Any> getBean(requiredType: KClass<T>): T {
        return applicationContext.getBean(requiredType.java)
<<<<<<< HEAD
//        return applicationContext.takeIf { isActive }?.getBean(requiredType.java)
//                ?: throw IllegalApplicationContextStateException("Pulsar context is not active")
=======
>>>>>>> 8a0d7bdf
    }

    @Throws(BeansException::class)
    inline fun <reified T : Any> getBean(): T = getBean(T::class)

    override fun createSession(): PulsarSession {
        val session = PulsarSession(this, unmodifiedConfig.toVolatileConfig())
        return session.also { sessions[it.id] = it }
    }

    override fun closeSession(session: PulsarSession) {
        sessions.remove(session.id)
    }

    /**
     * Close objects when sessions closes
     * */
    override fun registerClosable(closable: AutoCloseable) {
        closableObjects.add(closable)
    }

    fun clearCaches() {
<<<<<<< HEAD
        globalCache.pageCache.clear()
        globalCache.documentCache.clear()
    }

    override fun normalize(url: String, options: LoadOptions, toItemOption: Boolean): NormUrl {
        val (spec, args) = Urls.splitUrlArgs(url)
        var normalizedUrl = Urls.normalize(spec, options.shortenKey)
=======
        if (!isActive) return

        globalCache.pageCache.clear()
        globalCache.documentCache.clear()
    }

    /**
     * Normalize an url, the url can be one of the following:
     * 1. a configured url
     * 2. a base64 encoded url
     * 3. a base64 encoded configured url
     *
     * A url can be configured by appending arguments to the url, and it also can be used with a LoadOptions,
     * If both tailing arguments and LoadOptions are present, the LoadOptions overrides the tailing arguments,
     * but default values in LoadOptions are ignored.
     * */
    override fun normalize(url: String, options: LoadOptions, toItemOption: Boolean): NormUrl {
        val url0 = url.takeIf { it.contains("://") } ?: String(Base64.getUrlDecoder().decode(url))

        val (spec, args) = Urls.splitUrlArgs(url0)
        var normalizedUrl = Urls.normalizeOrNull(spec, options.shortenKey) ?: return NormUrl.NIL
>>>>>>> 8a0d7bdf
        if (!options.noNorm) {
            normalizedUrl = urlNormalizers.normalize(normalizedUrl) ?: return NormUrl.NIL
        }

<<<<<<< HEAD
        if (args.isBlank()) {
            return NormUrl(normalizedUrl, initOptions(options, toItemOption))
        }

        val parsedOptions = LoadOptions.parse(args)
        val options2 = LoadOptions.mergeModified(parsedOptions, options)
        return NormUrl(normalizedUrl, initOptions(options2, toItemOption))
=======
        return if (args.isBlank()) {
            NormUrl(normalizedUrl, initOptions(options, toItemOption))
        } else {
            // options parsed from args overrides options parsed from url
            val secondaryOptions = LoadOptions.parse(args)
            val finalOptions = LoadOptions.mergeModified(secondaryOptions, options)
            NormUrl(normalizedUrl, initOptions(finalOptions, toItemOption))
        }
>>>>>>> 8a0d7bdf
    }

    override fun normalizeOrNull(url: String?, options: LoadOptions, toItemOption: Boolean): NormUrl? {
        if (url == null) return null
        return kotlin.runCatching { normalize(url, options, toItemOption) }.getOrNull()
    }

<<<<<<< HEAD
=======
    /**
     * Normalize urls, remove invalid urls
     *
     * @param urls The urls to normalize
     * @param options The LoadOptions applied to each url
     * @param toItemOption If the LoadOptions is converted to item load options
     * @return All normalized urls, all invalid input urls are removed
     * */
>>>>>>> 8a0d7bdf
    override fun normalize(urls: Iterable<String>, options: LoadOptions, toItemOption: Boolean): List<NormUrl> {
        return urls.mapNotNull { normalizeOrNull(it, options, toItemOption) }
    }

    /**
     * Inject an url
     *
     * @param url The url followed by config options
     * @return The web page created
     */
    override fun inject(url: String): WebPage {
<<<<<<< HEAD
        return WebPage.NIL.takeIf { !isActive }?:injectComponent.inject(Urls.splitUrlArgs(url))
    }

    override fun inject(url: NormUrl): WebPage {
        return WebPage.NIL.takeIf { !isActive }?:injectComponent.inject(url.spec, url.args)
=======
        return WebPage.NIL.takeIf { !isActive } ?: injectComponent.inject(Urls.splitUrlArgs(url))
    }

    override fun inject(url: NormUrl): WebPage {
        return WebPage.NIL.takeIf { !isActive } ?: injectComponent.inject(url.spec, url.args)
>>>>>>> 8a0d7bdf
    }

    override fun getOrNull(url: String): WebPage? {
        return webDbOrNull?.getOrNull(normalize(url).spec, false)
    }

    override fun get(url: String): WebPage {
        return webDbOrNull?.get(normalize(url).spec, false)?: WebPage.NIL
    }

    override fun scan(urlPrefix: String): Iterator<WebPage> {
        return webDbOrNull?.scan(urlPrefix) ?: listOf<WebPage>().iterator()
    }

    override fun scan(urlPrefix: String, fields: Iterable<GWebPage.Field>): Iterator<WebPage> {
        return webDbOrNull?.scan(urlPrefix, fields) ?: listOf<WebPage>().iterator()
    }

    override fun scan(urlPrefix: String, fields: Array<String>): Iterator<WebPage> {
        return webDbOrNull?.scan(urlPrefix, fields) ?: listOf<WebPage>().iterator()
    }

    /**
     * Load a url with specified options, see [LoadOptions] for all options
     *
     * @param url     The url followed by options
     * @param options The options
     * @return The WebPage. If there is no web page at local storage nor remote location, [WebPage.NIL] is returned
     */
    override fun load(url: String, options: LoadOptions): WebPage {
        val normUrl = normalize(url, options)
<<<<<<< HEAD
        return loadComponent.takeIf { isActive }?.load(normUrl)?: WebPage.NIL
=======
        return WebPage.NIL.takeIf { !isActive } ?: loadComponent.load(normUrl)
>>>>>>> 8a0d7bdf
    }

    /**
     * Load a url with specified options, see [LoadOptions] for all options
     *
     * @param url     The url followed by options
     * @param options The options
     * @return The WebPage. If there is no web page at local storage nor remote location, [WebPage.NIL] is returned
     */
    override fun load(url: URL, options: LoadOptions): WebPage {
        return WebPage.NIL.takeIf { !isActive } ?: loadComponent.load(url, initOptions(options))
    }

    /**
     * Load a url, options can be specified following the url, see [LoadOptions] for all options
     *
     * @param url The url followed by options
     * @return The WebPage. If there is no web page at local storage nor remote location, [WebPage.NIL] is returned
     */
    override fun load(url: NormUrl): WebPage {
        initOptions(url.options)
        return WebPage.NIL.takeIf { !isActive } ?: loadComponent.load(url)
    }

    override suspend fun loadDeferred(url: NormUrl): WebPage {
        initOptions(url.options)
        return WebPage.NIL.takeIf { !isActive } ?: loadComponent.loadDeferred(url)
    }

    /**
     * Load a batch of urls with the specified options.
     *
     * If the option indicates prefer parallel, urls are fetched in a parallel manner whenever applicable.
     * If the batch is too large, only a random part of the urls is fetched immediately, all the rest urls are put into
     * a pending fetch list and will be fetched in background later.
     *
     * If a page does not exists neither in local storage nor at the given remote location, [WebPage.NIL] is returned
     *
     * @param urls    The urls to load
     * @param options The options
     * @return Pages for all urls.
     */
    override fun loadAll(urls: Iterable<String>, options: LoadOptions): Collection<WebPage> {
        return if (isActive) loadComponent.loadAll(normalize(urls, options), options) else listOf()
    }

    override fun loadAll(urls: Collection<NormUrl>, options: LoadOptions): Collection<WebPage> {
        return if (isActive) loadComponent.loadAll(urls, initOptions(options)) else listOf()
    }

    /**
     * Load a batch of urls with the specified options.
     *
     * Urls are fetched in a parallel manner whenever applicable.
     * If the batch is too large, only a random part of the urls is fetched immediately, all the rest urls are put into
     * a pending fetch list and will be fetched in background later.
     *
     * If a page does not exists neither in local storage nor at the given remote location, [WebPage.NIL] is returned
     *
     * @param urls    The urls to load
     * @param options The options
     * @return Pages for all urls.
     */
    override fun parallelLoadAll(urls: Iterable<String>, options: LoadOptions): Collection<WebPage> {
        return if (isActive) loadComponent.parallelLoadAll(normalize(urls, options), options) else listOf()
    }

    override fun parallelLoadAll(urls: Collection<NormUrl>, options: LoadOptions): Collection<WebPage> {
        return if (isActive) loadComponent.parallelLoadAll(urls, initOptions(options)) else listOf()
    }

    /**
     * Parse the WebPage using Jsoup
     */
    override fun parse(page: WebPage) = JsoupParser(page, unmodifiedConfig).parse()

<<<<<<< HEAD
    override fun parse(page: WebPage, mutableConfig: MutableConfig) =
            JsoupParser(page, mutableConfig).parse()
=======
    override fun parse(page: WebPage, mutableConfig: MutableConfig) = JsoupParser(page, mutableConfig).parse()
>>>>>>> 8a0d7bdf

    override fun persist(page: WebPage) {
        webDbOrNull?.put(page, false)
    }

    override fun delete(url: String) {
        webDbOrNull?.delete(url)
        webDbOrNull?.delete(normalize(url).spec)
    }

    override fun delete(page: WebPage) {
        webDbOrNull?.delete(page.url)
    }

    override fun flush() {
        webDbOrNull?.flush()
    }

    /**
     * Register a shutdown hook with the JVM runtime, closing this context
     * on JVM shutdown unless it has already been closed at that time.
     *
     * Delegates to `doClose()` for the actual closing procedure.
     * @see Runtime.addShutdownHook
     *
     * @see .close
     * @see .doClose
     */
    override fun registerShutdownHook() {
        if (this.shutdownHook == null) { // No shutdown hook registered yet.
            this.shutdownHook = Thread { synchronized(startupShutdownMonitor) { doClose() } }
            Runtime.getRuntime().addShutdownHook(this.shutdownHook)
            (applicationContext as? AbstractApplicationContext)?.registerShutdownHook()
        }
    }

    /**
     * Close this pulsar context, destroying all beans in its bean factory.
     *
     * Delegates to `doClose()` for the actual closing procedure.
     * Also removes a JVM shutdown hook, if registered, as it's not needed anymore.
     * @see .doClose
     * @see .registerShutdownHook
     */
    override fun close() {
        synchronized(startupShutdownMonitor) {
            doClose()
            // If we registered a JVM shutdown hook, we don't need it anymore now:
            // We've already explicitly closed the context.
            if (shutdownHook != null) {
                try {
                    Runtime.getRuntime().removeShutdownHook(shutdownHook)
                } catch (ex: IllegalStateException) {
                    // ignore - VM is already shutting down
                }
            }
        }
    }

    private fun doClose() {
        if (closed.compareAndSet(false, true)) {
            kotlin.runCatching { webDbOrNull?.flush() }.onFailure { log.warn(it.message) }

            sessions.values.forEach {
                it.runCatching { it.close() }.onFailure { log.warn(it.message) }
            }

            closableObjects.forEach {
                it.runCatching { it.close() }.onFailure { log.warn(it.message) }
            }
        }
    }

    private fun initOptions(options: LoadOptions, toItemOption: Boolean = false): LoadOptions {
        if (options.volatileConfig == null) {
            options.volatileConfig = VolatileConfig(unmodifiedConfig)
        }

        options.volatileConfig?.setBoolean(BROWSER_INCOGNITO, options.incognito)

        return if (toItemOption) options.createItemOptions() else options
    }
}<|MERGE_RESOLUTION|>--- conflicted
+++ resolved
@@ -3,11 +3,7 @@
 import ai.platon.pulsar.PulsarEnvironment
 import ai.platon.pulsar.PulsarSession
 import ai.platon.pulsar.common.AppContext
-<<<<<<< HEAD
-import ai.platon.pulsar.common.Urls
-=======
 import ai.platon.pulsar.common.url.Urls
->>>>>>> 8a0d7bdf
 import ai.platon.pulsar.common.config.CapabilityTypes.BROWSER_INCOGNITO
 import ai.platon.pulsar.common.config.ImmutableConfig
 import ai.platon.pulsar.common.config.MutableConfig
@@ -27,10 +23,6 @@
 import ai.platon.pulsar.persist.gora.generated.GWebPage
 import org.slf4j.LoggerFactory
 import org.springframework.beans.BeansException
-<<<<<<< HEAD
-import org.springframework.context.ApplicationContext
-=======
->>>>>>> 8a0d7bdf
 import org.springframework.context.support.AbstractApplicationContext
 import java.net.URL
 import java.util.*
@@ -45,16 +37,10 @@
  * A PulsarContext can be used to inject, fetch, load, parse, store Web pages.
  */
 abstract class AbstractPulsarContext(
-<<<<<<< HEAD
-        override val applicationContext: ApplicationContext,
-        override val pulsarEnvironment: PulsarEnvironment = PulsarEnvironment().apply { initialize() }
-): PulsarContext, AutoCloseable {
-=======
         override val applicationContext: AbstractApplicationContext,
         override val pulsarEnvironment: PulsarEnvironment = PulsarEnvironment()
 ): PulsarContext, AutoCloseable {
     private val log = LoggerFactory.getLogger(AbstractPulsarContext::class.java)
->>>>>>> 8a0d7bdf
 
     /**
      * A immutable config is loaded from the config file at process startup, and never changes
@@ -101,12 +87,7 @@
      * */
     val startTime = System.currentTimeMillis()
 
-<<<<<<< HEAD
-    val isActive get() = !closed.get() && AppContext.isActive
-            && (applicationContext as AbstractApplicationContext).isActive
-=======
     val isActive get() = !closed.get() && AppContext.isActive && applicationContext.isActive
->>>>>>> 8a0d7bdf
 
     /**
      * All open sessions
@@ -126,20 +107,11 @@
     /** Reference to the JVM shutdown hook, if registered.  */
     private var shutdownHook: Thread? = null
 
-<<<<<<< HEAD
-    private val webDbOrNull: WebDb? get() = webDb.takeIf { isActive }
-=======
     private val webDbOrNull: WebDb? get() = if (isActive) webDb else null
->>>>>>> 8a0d7bdf
 
     @Throws(BeansException::class)
     fun <T : Any> getBean(requiredType: KClass<T>): T {
         return applicationContext.getBean(requiredType.java)
-<<<<<<< HEAD
-//        return applicationContext.takeIf { isActive }?.getBean(requiredType.java)
-//                ?: throw IllegalApplicationContextStateException("Pulsar context is not active")
-=======
->>>>>>> 8a0d7bdf
     }
 
     @Throws(BeansException::class)
@@ -162,15 +134,6 @@
     }
 
     fun clearCaches() {
-<<<<<<< HEAD
-        globalCache.pageCache.clear()
-        globalCache.documentCache.clear()
-    }
-
-    override fun normalize(url: String, options: LoadOptions, toItemOption: Boolean): NormUrl {
-        val (spec, args) = Urls.splitUrlArgs(url)
-        var normalizedUrl = Urls.normalize(spec, options.shortenKey)
-=======
         if (!isActive) return
 
         globalCache.pageCache.clear()
@@ -192,20 +155,10 @@
 
         val (spec, args) = Urls.splitUrlArgs(url0)
         var normalizedUrl = Urls.normalizeOrNull(spec, options.shortenKey) ?: return NormUrl.NIL
->>>>>>> 8a0d7bdf
         if (!options.noNorm) {
             normalizedUrl = urlNormalizers.normalize(normalizedUrl) ?: return NormUrl.NIL
         }
 
-<<<<<<< HEAD
-        if (args.isBlank()) {
-            return NormUrl(normalizedUrl, initOptions(options, toItemOption))
-        }
-
-        val parsedOptions = LoadOptions.parse(args)
-        val options2 = LoadOptions.mergeModified(parsedOptions, options)
-        return NormUrl(normalizedUrl, initOptions(options2, toItemOption))
-=======
         return if (args.isBlank()) {
             NormUrl(normalizedUrl, initOptions(options, toItemOption))
         } else {
@@ -214,7 +167,6 @@
             val finalOptions = LoadOptions.mergeModified(secondaryOptions, options)
             NormUrl(normalizedUrl, initOptions(finalOptions, toItemOption))
         }
->>>>>>> 8a0d7bdf
     }
 
     override fun normalizeOrNull(url: String?, options: LoadOptions, toItemOption: Boolean): NormUrl? {
@@ -222,8 +174,6 @@
         return kotlin.runCatching { normalize(url, options, toItemOption) }.getOrNull()
     }
 
-<<<<<<< HEAD
-=======
     /**
      * Normalize urls, remove invalid urls
      *
@@ -232,7 +182,6 @@
      * @param toItemOption If the LoadOptions is converted to item load options
      * @return All normalized urls, all invalid input urls are removed
      * */
->>>>>>> 8a0d7bdf
     override fun normalize(urls: Iterable<String>, options: LoadOptions, toItemOption: Boolean): List<NormUrl> {
         return urls.mapNotNull { normalizeOrNull(it, options, toItemOption) }
     }
@@ -244,19 +193,11 @@
      * @return The web page created
      */
     override fun inject(url: String): WebPage {
-<<<<<<< HEAD
-        return WebPage.NIL.takeIf { !isActive }?:injectComponent.inject(Urls.splitUrlArgs(url))
-    }
-
-    override fun inject(url: NormUrl): WebPage {
-        return WebPage.NIL.takeIf { !isActive }?:injectComponent.inject(url.spec, url.args)
-=======
         return WebPage.NIL.takeIf { !isActive } ?: injectComponent.inject(Urls.splitUrlArgs(url))
     }
 
     override fun inject(url: NormUrl): WebPage {
         return WebPage.NIL.takeIf { !isActive } ?: injectComponent.inject(url.spec, url.args)
->>>>>>> 8a0d7bdf
     }
 
     override fun getOrNull(url: String): WebPage? {
@@ -288,11 +229,7 @@
      */
     override fun load(url: String, options: LoadOptions): WebPage {
         val normUrl = normalize(url, options)
-<<<<<<< HEAD
-        return loadComponent.takeIf { isActive }?.load(normUrl)?: WebPage.NIL
-=======
         return WebPage.NIL.takeIf { !isActive } ?: loadComponent.load(normUrl)
->>>>>>> 8a0d7bdf
     }
 
     /**
@@ -369,12 +306,7 @@
      */
     override fun parse(page: WebPage) = JsoupParser(page, unmodifiedConfig).parse()
 
-<<<<<<< HEAD
-    override fun parse(page: WebPage, mutableConfig: MutableConfig) =
-            JsoupParser(page, mutableConfig).parse()
-=======
     override fun parse(page: WebPage, mutableConfig: MutableConfig) = JsoupParser(page, mutableConfig).parse()
->>>>>>> 8a0d7bdf
 
     override fun persist(page: WebPage) {
         webDbOrNull?.put(page, false)
