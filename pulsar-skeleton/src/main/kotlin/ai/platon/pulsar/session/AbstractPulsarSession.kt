--- conflicted
+++ resolved
@@ -270,7 +270,6 @@
     override fun loadOutPages(portalUrl: UrlAware, args: String) = loadOutPages(portalUrl, options(args))
 
     override fun loadOutPages(portalUrl: UrlAware, options: LoadOptions) = loadOutPages0(portalUrl, options)
-<<<<<<< HEAD
 
     override fun submitForOutPages(portalUrl: String, args: String) = submitForOutPages(portalUrl, options(args))
 
@@ -279,16 +278,6 @@
     override fun submitForOutPages(portalUrl: UrlAware, args: String) = submitForOutPages(portalUrl, options(args))
 
     override fun submitForOutPages(portalUrl: UrlAware, options: LoadOptions) = submitOutPages0(portalUrl, options)
-=======
-    
-    override fun submitForOutPages(portalUrl: String, args: String) = submitForOutPages(portalUrl, options(args))
-    
-    override fun submitForOutPages(portalUrl: String, options: LoadOptions) = submitForOutPages(PlainUrl(portalUrl), options)
-    
-    override fun submitForOutPages(portalUrl: UrlAware, args: String) = submitForOutPages(portalUrl, options(args))
-    
-    override fun submitForOutPages(portalUrl: UrlAware, options: LoadOptions) = submitForOutPages0(portalUrl, options)
->>>>>>> 369fc4d0
 
     override fun loadOutPagesAsync(portalUrl: String, args: String) = loadOutPagesAsync(portalUrl, options(args))
 
@@ -460,7 +449,7 @@
     override fun hashCode(): Int = id
 
     override fun toString(): String = "#$id"
-    
+
     override fun close() {
         if (closed.compareAndSet(false, true)) {
             closableObjects.forEach {
