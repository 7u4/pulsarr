package ai.platon.pulsar.crawl.fetch

import ai.platon.pulsar.common.config.AppConstants.SEED_HOME_URL
import ai.platon.pulsar.common.config.AppConstants.URL_TRACKER_HOME_URL
import ai.platon.pulsar.common.config.ImmutableConfig
import ai.platon.pulsar.common.config.Parameterized
import ai.platon.pulsar.crawl.common.WeakPageIndexer
import ai.platon.pulsar.persist.WebDb
import ai.platon.pulsar.persist.WebPage
import ai.platon.pulsar.persist.metadata.FetchMode
import org.slf4j.LoggerFactory
import java.time.Duration
import java.time.Instant
import java.util.concurrent.atomic.AtomicBoolean

class LazyFetchTaskManager(
        private val webDb: WebDb,
        private val fetchMetrics: FetchMetrics,
        conf: ImmutableConfig
): Parameterized, AutoCloseable {

    companion object {
        const val LAZY_FETCH_URLS_PAGE_BASE = 100
        const val TIMEOUT_URLS_PAGE = 1000
        const val FAILED_URLS_PAGE = 1001
        const val DEAD_URLS_PAGE = 1002
    }

    private val log = LoggerFactory.getLogger(LazyFetchTaskManager::class.java)!!
    private val seedIndexer = WeakPageIndexer(SEED_HOME_URL, webDb)
    private val urlTrackerIndexer = WeakPageIndexer(URL_TRACKER_HOME_URL, webDb)

    val startTime = Instant.now()
    val elapsedTime get() = Duration.between(startTime, Instant.now())

    private val timeoutUrls = fetchMetrics.timeoutUrls
    private val failedUrls = fetchMetrics.failedUrls
    private val deadUrls = fetchMetrics.deadUrls

    private val closed = AtomicBoolean()

    init {
        urlTrackerIndexer.takeAll(TIMEOUT_URLS_PAGE).mapTo(timeoutUrls) { it.toString() }
        urlTrackerIndexer.getAll(FAILED_URLS_PAGE).mapTo(failedUrls) { it.toString() }
        urlTrackerIndexer.getAll(DEAD_URLS_PAGE).mapTo(deadUrls) { it.toString() }

        timeoutUrls.clear()
        failedUrls.clear()
        deadUrls.clear()

        // params.withLogger(log).info(true)
    }

    fun getSeeds(mode: FetchMode, limit: Int): Set<String> {
        val pageNo = 1
        val now = Instant.now()
        return seedIndexer.getAll(pageNo)
                .asSequence()
                .mapNotNull { webDb.getOrNull(it.toString()) }
                .filter { it.fetchMode == mode && it.fetchTime.isBefore(now) }
                .take(limit).mapTo(HashSet()) { it.url }
    }

    fun commitLazyTasks(mode: FetchMode, urls: Collection<String>) {
        urls.map { WebPage.newWebPage(it) }.forEach { lazyFetch(it, mode) }

        // Urls with different fetch mode are indexed in different pages and the page number is just the enum ordinal
        val pageNo = LAZY_FETCH_URLS_PAGE_BASE + mode.ordinal
        urlTrackerIndexer.indexAll(pageNo, urls)
        webDb.flush()
    }

    fun getLazyTasks(mode: FetchMode): Set<CharSequence> {
        val pageNo = LAZY_FETCH_URLS_PAGE_BASE + mode.ordinal
        return urlTrackerIndexer.getAll(pageNo)
    }

    fun takeLazyTasks(mode: FetchMode, n: Int): Set<CharSequence> {
        val pageNo = LAZY_FETCH_URLS_PAGE_BASE + mode.ordinal
        return urlTrackerIndexer.takeN(pageNo, n)
    }

    fun commitTimeoutTasks(urls: Collection<CharSequence>, mode: FetchMode) {
        urlTrackerIndexer.indexAll(TIMEOUT_URLS_PAGE, urls)
    }

    fun takeTimeoutTasks(mode: FetchMode): Set<CharSequence> {
        return urlTrackerIndexer.takeAll(TIMEOUT_URLS_PAGE)
    }

    override fun close() {
        if (closed.compareAndSet(false, true)) {
            commitLazyTasks()
        }
    }

    private fun lazyFetch(page: WebPage, mode: FetchMode) {
        page.fetchMode = mode
        webDb.put(page)
    }

    private fun commitLazyTasks() {
<<<<<<< HEAD
=======
        val trackingUrls = timeoutUrls.size + failedUrls.size + deadUrls.size
        if (trackingUrls == 0) return

>>>>>>> 8a0d7bdf
        log.info("Commit urls, timeout: {} failed: {} dead: {}", timeoutUrls.size, failedUrls.size, deadUrls.size)

        // Trace failed tasks for further fetch as a background tasks
        timeoutUrls.takeIf { it.isNotEmpty() }?.let { urlTrackerIndexer.indexAll(TIMEOUT_URLS_PAGE, it) }
        failedUrls.takeIf { it.isNotEmpty() }?.let { urlTrackerIndexer.indexAll(FAILED_URLS_PAGE, it) }
        deadUrls.takeIf { it.isNotEmpty() }?.let { urlTrackerIndexer.indexAll(DEAD_URLS_PAGE, it) }

        urlTrackerIndexer.commit()
    }
}<|MERGE_RESOLUTION|>--- conflicted
+++ resolved
@@ -100,12 +100,9 @@
     }
 
     private fun commitLazyTasks() {
-<<<<<<< HEAD
-=======
         val trackingUrls = timeoutUrls.size + failedUrls.size + deadUrls.size
         if (trackingUrls == 0) return
 
->>>>>>> 8a0d7bdf
         log.info("Commit urls, timeout: {} failed: {} dead: {}", timeoutUrls.size, failedUrls.size, deadUrls.size)
 
         // Trace failed tasks for further fetch as a background tasks
