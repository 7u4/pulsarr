--- conflicted
+++ resolved
@@ -69,12 +69,6 @@
     val deadUrls = ConcurrentSkipListSet<String>()
     val failedHosts = ConcurrentHashMultiset.create<String>()
 
-<<<<<<< HEAD
-    var runningChromeProcesses = 0
-    var usedMemory = 0L
-
-=======
->>>>>>> 8a0d7bdf
     val meterSystemNetworkMBytesRecv = AppMetrics.meter(this, "systemNetworkMBytesRecv")
 
     /**
@@ -122,14 +116,6 @@
 
     init {
         Files.readAllLines(PATH_UNREACHABLE_HOSTS).mapTo(unreachableHosts) { it }
-<<<<<<< HEAD
-
-        mapOf(
-                "runningChromeProcesses" to Gauge { runningChromeProcesses },
-                "usedMemory" to Gauge { Strings.readableBytes(usedMemory) }
-        ).forEach { AppMetrics.register(this, it.key, it.value) }
-=======
->>>>>>> 8a0d7bdf
 
         params.withLogger(log).info(true)
     }
