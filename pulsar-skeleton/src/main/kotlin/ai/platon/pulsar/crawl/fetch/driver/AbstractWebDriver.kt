package ai.platon.pulsar.crawl.fetch.driver

import ai.platon.pulsar.common.urls.UrlUtils
import kotlinx.coroutines.Dispatchers
import kotlinx.coroutines.runBlocking
import kotlinx.coroutines.withContext
import org.jsoup.Connection
import org.jsoup.Jsoup
import java.io.IOException
import java.time.Duration
import java.time.Instant
import java.util.*
import java.util.concurrent.atomic.AtomicBoolean
import java.util.concurrent.atomic.AtomicInteger
import java.util.concurrent.atomic.AtomicReference
import kotlin.random.Random

abstract class AbstractWebDriver(
    override val browser: Browser,
    override val id: Int = instanceSequencer.incrementAndGet()
): Comparable<AbstractWebDriver>, AbstractJvmWebDriver(), WebDriver, JvmWebDriver {
    companion object {
        val instanceSequencer = AtomicInteger()
    }
    
    private val jsoupCreateDestroyMonitor = Any()
    private var jsoupSession: Connection? = null
    private val canceled = AtomicBoolean()
    private val crashed = AtomicBoolean()
    
    override var idleTimeout: Duration = Duration.ofMinutes(10)
    
    override var waitForElementTimeout = Duration.ofSeconds(20)
    
    override val name get() = javaClass.simpleName + "-" + id
    
    override val delayPolicy: (String) -> Long
        get() = { type ->
            when (type) {
                "gap" -> 500L + Random.nextInt(500)
                "click" -> 500L + Random.nextInt(1000)
                "type" -> 50L + Random.nextInt(500)
                "mouseWheel" -> 800L + Random.nextInt(500)
                "dragAndDrop" -> 800L + Random.nextInt(500)
                "waitForNavigation" -> 500L
                "waitForSelector" -> 1000L
                else -> 100L + Random.nextInt(500)
            }
        }
    
    override var navigateEntry: NavigateEntry = NavigateEntry("")
    
    override val navigateHistory = NavigateHistory()
    
    override val supportJavascript: Boolean = true
    
    override val isMockedPageSource: Boolean = false
    
    override var isRecovered: Boolean = false
    
    override var isReused: Boolean = false
    
    override val state = AtomicReference(WebDriver.State.INIT)
    
    /**
     * The associated data.
     * */
    override val data: MutableMap<String, Any?> = mutableMapOf()
    
    override var lastActiveTime: Instant = Instant.now()
    
    override val isInit get() = state.get().isInit
    override val isReady get() = state.get().isReady
<<<<<<< HEAD
=======
    
    @Deprecated("Inappropriate name", replaceWith = ReplaceWith("isReady()"))
    override val isFree get() = isReady
>>>>>>> 369fc4d0
    override val isWorking get() = state.get().isWorking
    override val isRetired get() = state.get().isRetired
    override val isQuit get() = state.get().isQuit
    
    override val isCanceled get() = canceled.get()
    override val isCrashed get() = crashed.get()
    
    override fun free() {
        canceled.set(false)
        crashed.set(false)
        if (!isInit && !isWorking) {
            throw IllegalStateException("A driver has to be ready before work, actual $state")
        }
        state.set(WebDriver.State.READY)
    }
    
    override fun startWork() {
        canceled.set(false)
        crashed.set(false)
        if (!isInit && !isReady) {
            throw IllegalStateException("A driver has to be ready before work, actual $state")
        }
        state.set(WebDriver.State.WORKING)
    }
    
    override fun retire() = state.set(WebDriver.State.RETIRED)
    override fun cancel() {
        canceled.set(true)
    }
    
    override fun jvm(): JvmWebDriver = this
<<<<<<< HEAD

=======
    
    @Deprecated("Not used any more", ReplaceWith("id.toString()"))
    override val sessionId: String?
        get() = id.toString()
    
>>>>>>> 369fc4d0
    override val mainRequestHeaders: Map<String, Any> get() = navigateEntry.mainRequestHeaders
    override val mainRequestCookies: List<Map<String, String>> get() = navigateEntry.mainRequestCookies
    override val mainResponseStatus: Int get() = navigateEntry.mainResponseStatus
    override val mainResponseStatusText: String get() = navigateEntry.mainResponseStatusText
    override val mainResponseHeaders: Map<String, Any> get() = navigateEntry.mainResponseHeaders
    
    @Throws(WebDriverException::class)
    override suspend fun navigateTo(url: String) = navigateTo(NavigateEntry(url))
    
    override suspend fun location(): String {
        val result = evaluate("window.location")
        return result?.toString() ?: ""
    }
    
    override suspend fun baseURI(): String {
        val result = evaluate("document.baseURI")
        return result?.toString() ?: ""
    }
    
    @Throws(WebDriverException::class)
    override suspend fun waitForSelector(selector: String, timeoutMillis: Long): Long =
        waitForSelector(selector, Duration.ofMillis(timeoutMillis))
    
    @Throws(WebDriverException::class)
    override suspend fun waitForSelector(selector: String): Long = waitForSelector(selector, waitForElementTimeout)
    
    @Throws(WebDriverException::class)
    override suspend fun waitForNavigation(): Long = waitForNavigation(Duration.ofSeconds(10))
    
    @Throws(WebDriverException::class)
    override suspend fun waitForNavigation(timeoutMillis: Long): Long =
        waitForNavigation(Duration.ofMillis(timeoutMillis))
    
    override suspend fun evaluateSilently(expression: String): Any? =
        takeIf { isWorking }?.runCatching { evaluate(expression) }
    
    @Throws(WebDriverException::class)
    override suspend fun isVisible(selector: String): Boolean {
        return evaluate("__pulsar_utils__.isVisible('$selector')") == "true"
    }
    
    override suspend fun isChecked(selector: String): Boolean {
        return evaluate("__pulsar_utils__.isChecked('$selector')") == "true"
    }
    
    @Throws(WebDriverException::class)
    override suspend fun scrollDown(count: Int) {
        repeat(count) {
            evaluate("__pulsar_utils__.scrollDown()")
        }
    }
    
    @Throws(WebDriverException::class)
    override suspend fun scrollUp(count: Int) {
        evaluate("__pulsar_utils__.scrollUp()")
    }
    
    @Throws(WebDriverException::class)
    override suspend fun scrollToTop() {
        evaluate("__pulsar_utils__.scrollToTop()")
    }
    
    @Throws(WebDriverException::class)
    override suspend fun scrollToBottom() {
        evaluate("__pulsar_utils__.scrollToBottom()")
    }
    
    @Throws(WebDriverException::class)
    override suspend fun scrollToMiddle(ratio: Float) {
        evaluate("__pulsar_utils__.scrollToMiddle($ratio)")
    }
    
    @Throws(WebDriverException::class)
    override suspend fun clickNthAnchor(n: Int, rootSelector: String): String? {
        val result = evaluate("__pulsar_utils__.clickNthAnchor($n, '$rootSelector')")
        return result?.toString()
    }
    
    @Throws(WebDriverException::class)
    override suspend fun outerHTML() = outerHTML(":root")
    
    @Throws(WebDriverException::class)
    override suspend fun outerHTML(selector: String): String? {
        val result = evaluate("__pulsar_utils__.outerHTML('$selector')")
        return result?.toString()
    }
    
    @Throws(WebDriverException::class)
    override suspend fun firstText(selector: String): String? {
        val result = evaluate("__pulsar_utils__.firstText('$selector')")
        return result?.toString()
    }
    
    @Throws(WebDriverException::class)
    override suspend fun allTexts(selector: String): List<String> {
        val result = evaluate("__pulsar_utils__.allTexts('$selector')")
        return result?.toString()?.split("\n")?.toList() ?: listOf()
    }
    
    @Throws(WebDriverException::class)
    override suspend fun firstAttr(selector: String, attrName: String): String? {
        val result = evaluate("__pulsar_utils__.firstAttr('$selector', '$attrName')")
        return result?.toString()
    }
    
    @Throws(WebDriverException::class)
    override suspend fun allAttrs(selector: String, attrName: String): List<String> {
        val result = evaluate("__pulsar_utils__.allAttrs('$selector', '$attrName')")
        return result?.toString()?.split("\n")?.toList() ?: listOf()
    }
    
    @Throws(WebDriverException::class)
    override suspend fun clickTextMatches(selector: String, pattern: String, count: Int) {
        evaluate("__pulsar_utils__.clickTextMatches('$selector', '$pattern')")
    }
    
    @Throws(WebDriverException::class)
    override suspend fun clickMatches(selector: String, attrName: String, pattern: String, count: Int) {
        evaluate("__pulsar_utils__.clickMatches('$selector', '$attrName', '$pattern')")
    }
    
    @Throws(WebDriverException::class)
    override suspend fun check(selector: String) {
        evaluate("__pulsar_utils__.check('$selector')")
    }
    
    @Throws(WebDriverException::class)
    override suspend fun uncheck(selector: String) {
        evaluate("__pulsar_utils__.uncheck('$selector')")
    }
    
    @Deprecated("Inappropriate name", replaceWith = ReplaceWith("newJsoupSession()"))
    @Throws(WebDriverException::class)
    override suspend fun newSession(): Connection = newJsoupSession()
    
    @Throws(WebDriverException::class)
<<<<<<< HEAD
    override suspend fun newSession(): Connection {
        val headers = mainRequestHeaders.entries.associate { it.key to it.value.toString() }
        val cookies = getCookies()
=======
    override suspend fun newJsoupSession(): Connection {
        val headers = mainRequestHeaders.entries.associate { it.key to it.value.toString() }
        val cookies = getCookies()
        
>>>>>>> 369fc4d0
        return newSession(headers, cookies)
    }

    @Throws(IOException::class)
    override suspend fun loadJsoupResource(url: String): Connection.Response {
        val jsession: Connection = synchronized(jsoupCreateDestroyMonitor) {
            jsoupSession ?: createJsoupSession()
        }
        jsoupSession = jsession

        return withContext(Dispatchers.IO) {
            jsession.newRequest().url(url).execute()
        }
    }
<<<<<<< HEAD
=======
    
    private fun createJsoupSession(): Connection {
        val (headers, cookies) = getHeadersAndCookies()
        return newSession(headers, cookies)
    }
    
    @Throws(IOException::class)
    override suspend fun loadResource(url: String): NetworkResourceResponse {
        return loadJsoupResource(url).let {
            NetworkResourceResponse(it.statusCode() == 200, 0.0, "",
                httpStatusCode = it.statusCode().toDouble(), stream = it.body(), headers = it.headers())
        }
    }
    
    /**
     * Quit the browser instance
     * */
    @Deprecated("Inappropriate name", replaceWith = ReplaceWith("close()"))
    override fun quit() {
        close()
    }
>>>>>>> 369fc4d0

    override fun equals(other: Any?): Boolean = this === other || (other is AbstractWebDriver && other.id == this.id)

    override fun hashCode(): Int = id

    override fun compareTo(other: AbstractWebDriver): Int = id - other.id

    override fun toString(): String = "#$id"

    private fun getHeadersAndCookies(): Pair<Map<String, String>, List<Map<String, String>>> {
        return runBlocking {
            val headers = mainRequestHeaders.entries.associate { it.key to it.value.toString() }
            val cookies = getCookies()
            headers to cookies
        }
    }

    /**
     * Create a new session with the same context of the browser: headers, cookies, proxy, etc.
     * The browser should be initialized by opening a page before the session is created.
     * */
    private fun newSession(headers: Map<String, String>, cookies: List<Map<String, String>>): Connection {
        // TODO: use the same user agent as this browser
        val userAgent = browser.userAgent ?: (browser as AbstractBrowser).browserSettings.userAgent.getRandomUserAgent()

        val httpTimeout = Duration.ofSeconds(20)
        val session = Jsoup.newSession()
            .timeout(httpTimeout.toMillis().toInt())
            .userAgent(userAgent)
            .headers(headers)
            .ignoreContentType(true)
            .ignoreHttpErrors(true)

        if (cookies.isNotEmpty()) {
            session.cookies(cookies.first())
        }

        // Since the browser uses the system proxy (by default),
        // so the http connection should also use the system proxy
        val proxy = browser.id.fingerprint.proxyServer ?: System.getenv("http_proxy")
        if (proxy != null && UrlUtils.isStandard(proxy)) {
            val u = UrlUtils.getURLOrNull(proxy)
            if (u != null) {
                // TODO: sock proxy support
                session.proxy(u.host, u.port)
            }
        }

        return session
    }
}<|MERGE_RESOLUTION|>--- conflicted
+++ resolved
@@ -71,12 +71,9 @@
     
     override val isInit get() = state.get().isInit
     override val isReady get() = state.get().isReady
-<<<<<<< HEAD
-=======
     
     @Deprecated("Inappropriate name", replaceWith = ReplaceWith("isReady()"))
     override val isFree get() = isReady
->>>>>>> 369fc4d0
     override val isWorking get() = state.get().isWorking
     override val isRetired get() = state.get().isRetired
     override val isQuit get() = state.get().isQuit
@@ -108,15 +105,11 @@
     }
     
     override fun jvm(): JvmWebDriver = this
-<<<<<<< HEAD
-
-=======
     
     @Deprecated("Not used any more", ReplaceWith("id.toString()"))
     override val sessionId: String?
         get() = id.toString()
     
->>>>>>> 369fc4d0
     override val mainRequestHeaders: Map<String, Any> get() = navigateEntry.mainRequestHeaders
     override val mainRequestCookies: List<Map<String, String>> get() = navigateEntry.mainRequestCookies
     override val mainResponseStatus: Int get() = navigateEntry.mainResponseStatus
@@ -253,32 +246,24 @@
     override suspend fun newSession(): Connection = newJsoupSession()
     
     @Throws(WebDriverException::class)
-<<<<<<< HEAD
-    override suspend fun newSession(): Connection {
-        val headers = mainRequestHeaders.entries.associate { it.key to it.value.toString() }
-        val cookies = getCookies()
-=======
     override suspend fun newJsoupSession(): Connection {
         val headers = mainRequestHeaders.entries.associate { it.key to it.value.toString() }
         val cookies = getCookies()
         
->>>>>>> 369fc4d0
         return newSession(headers, cookies)
     }
-
+    
     @Throws(IOException::class)
     override suspend fun loadJsoupResource(url: String): Connection.Response {
         val jsession: Connection = synchronized(jsoupCreateDestroyMonitor) {
             jsoupSession ?: createJsoupSession()
         }
         jsoupSession = jsession
-
+        
         return withContext(Dispatchers.IO) {
             jsession.newRequest().url(url).execute()
         }
     }
-<<<<<<< HEAD
-=======
     
     private fun createJsoupSession(): Connection {
         val (headers, cookies) = getHeadersAndCookies()
@@ -300,24 +285,24 @@
     override fun quit() {
         close()
     }
->>>>>>> 369fc4d0
-
+    
     override fun equals(other: Any?): Boolean = this === other || (other is AbstractWebDriver && other.id == this.id)
-
+    
     override fun hashCode(): Int = id
-
+    
     override fun compareTo(other: AbstractWebDriver): Int = id - other.id
-
+    
     override fun toString(): String = "#$id"
-
+    
     private fun getHeadersAndCookies(): Pair<Map<String, String>, List<Map<String, String>>> {
         return runBlocking {
             val headers = mainRequestHeaders.entries.associate { it.key to it.value.toString() }
             val cookies = getCookies()
+            
             headers to cookies
         }
     }
-
+    
     /**
      * Create a new session with the same context of the browser: headers, cookies, proxy, etc.
      * The browser should be initialized by opening a page before the session is created.
@@ -325,7 +310,7 @@
     private fun newSession(headers: Map<String, String>, cookies: List<Map<String, String>>): Connection {
         // TODO: use the same user agent as this browser
         val userAgent = browser.userAgent ?: (browser as AbstractBrowser).browserSettings.userAgent.getRandomUserAgent()
-
+        
         val httpTimeout = Duration.ofSeconds(20)
         val session = Jsoup.newSession()
             .timeout(httpTimeout.toMillis().toInt())
@@ -333,11 +318,11 @@
             .headers(headers)
             .ignoreContentType(true)
             .ignoreHttpErrors(true)
-
+        
         if (cookies.isNotEmpty()) {
             session.cookies(cookies.first())
         }
-
+        
         // Since the browser uses the system proxy (by default),
         // so the http connection should also use the system proxy
         val proxy = browser.id.fingerprint.proxyServer ?: System.getenv("http_proxy")
@@ -348,7 +333,7 @@
                 session.proxy(u.host, u.port)
             }
         }
-
+        
         return session
     }
 }