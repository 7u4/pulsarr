package ai.platon.pulsar.crawl.common.options

import ai.platon.pulsar.common.config.VolatileConfig
import ai.platon.pulsar.common.options.LinkOptions
import ai.platon.pulsar.common.options.LoadOptions
import ai.platon.pulsar.common.options.OptionUtils
import ai.platon.pulsar.common.options.PulsarOptions
import com.google.common.collect.Lists
import org.junit.Assert.assertEquals
<<<<<<< HEAD
import org.junit.Test
=======
import kotlin.test.*
import java.util.*
>>>>>>> 05c7cc47
import kotlin.test.assertTrue

/**
 * Created by vincent on 16-7-20.
 * Copyright @ 2013-2016 Platon AI. All rights reserved
 */
class TestPulsarOptions {
    private val links = Lists.newArrayList(
        "http://www.news.cn/comments/index.htm",
        "http://xinhuanet.com/silkroad/index.htm",
        "http://www.news.cn/video/xhwsp/index.htm",
        "http://www.xinhuanet.com/company/legal.htm",
        "http://www.xinhuanet.com/politics/xhll.htm",
        "http://www.xinhuanet.com/datanews/index.htm",
        "http://www.news.cn/politics/leaders/index.htm",
        "http://www.xinhuanet.com/company/copyright.htm",
        "http://www.xinhuanet.com/company/contact-us.htm",
        "http://forum.home.news.cn/detail/140976763/1.html",
        "http://www.bjnews.com.cn/news/2017/06/20/447390.html",
        "http://www.bjnews.com.cn/news/2017/06/20/447403.html",
        "http://www.bjnews.com.cn/news/2017/06/19/447269.html",
        "http://www.bjnews.com.cn/news/2017/06/20/447414.html",
        "http://www.bjnews.com.cn/news/2017/06/20/447354.html",
        "http://www.bjnews.com.cn/news/2017/06/19/447316.html"
    )

    private val conf = VolatileConfig()

    @Test
    fun testRebuildOptions() {
        val args = "-ps -rpl -nlf -notSupport"
        val loadOptions = LoadOptions.parse(args, conf)
        val finalArgs = loadOptions.toString()
        assertTrue(loadOptions.params.asMap().containsKey("-persist"))
        assertTrue(finalArgs.contains("-reparseLinks"))
        assertTrue(!finalArgs.contains("-notSupport"))
    }

    @Test
    fun testQuotedArguments() {
        val args = "-expires PT1S -incognito -outlinkSelector \".products a\" -retry"
        val argv = PulsarOptions.split(args)
        assertEquals("-expires", argv[0])
        assertEquals("PT1S", argv[1])

        assertEquals("-outlinkSelector", argv[3])
        assertEquals("\".products a\"", argv[4])
    }

    @Test
    fun testOverrideOptions() {
        val args = "-amin=1 -amin=2 -amin=3 -amax=100 -amax=200 -amax=300"
        val linkOptions = LinkOptions.parse(PulsarOptions.normalize(args, "="))
        assertEquals(3, linkOptions.minAnchorLength.toLong())
        assertEquals(300, linkOptions.maxAnchorLength.toLong())
    }

    @Test
    fun testEmptyOptions() {
        assertEquals(LoadOptions.DEFAULT, LoadOptions.parse(""))
        assertEquals(LoadOptions.DEFAULT, LoadOptions.createUnsafe())

        assertEquals(LinkOptions.DEFAULT, LinkOptions(""))
        assertEquals(LinkOptions.DEFAULT, LinkOptions())
        assertEquals(LinkOptions.DEFAULT, LinkOptions(arrayOf()))
        assertEquals(LinkOptions.DEFAULT, LinkOptions(arrayOf("")))
        assertEquals(LinkOptions.DEFAULT, LinkOptions(HashMap()))

        println(LoadOptions.DEFAULT)
        println(LinkOptions.DEFAULT)
    }

    @Test
    fun testLinkFilterOptions1() {
        val linkOptions = LinkOptions(linkFilterCommandLine, conf)
        // linkOptions.parse()
    }

    @Test
    fun testLinkFilterOptions() {
        val linkOptions = LinkOptions(linkFilterCommandLine, conf)
        linkOptions.parse()

        println(linkFilterCommandLine)
        println(linkOptions)

        val filteredLinks = links.filter { linkOptions.asUrlPredicate().test(it) }
        println(linkOptions.build())
        println(linkOptions.getReport())

        assertTrue(filteredLinks.size < links.size)
    }

    @Test
    fun testOptionHelp() {
        LoadOptions.helpList.forEach {
            println(it)
        }
    }

    @Test
    fun testFixArity1() {
        val search = "-cacheContent"
        val argsList = listOf(
            "-label test $search",
            "-label test $search -parse",
            "$search -parse"
        )
        argsList.forEach { args ->
            val args1 = OptionUtils.arity0ToArity1(args, search)
            assertTrue("$search true" in args1, args)
        }
    }

    companion object {
        var args1 = "-i pt1s -p 2000 -d 1 -css body " +
                "-amin 4 -amax 45 -umin 44 -umax 200 -ureg .+ " +
                " -en article -ed body" +
                " -Ftitle=#title -Fcontent=#content -Fauthor=#author -Fpublish_time=#publish_time" +
                " -cn comments -cr #comments -ci .comment" +
                " -FFauthor=.author -FFcontent=.content -FFpublish_time=.publish-time"

        var args2 = "--fetch-interval 1s" +
                " --fetch-priority 2000" +
                " --depth 2 " +
                //      " --seed-dom=body" +
                //      " --seed-url=.+" +
                //      " --seed-anchor=2,4" +
                //      " --seed-sequence=100,1000" +
                //      " --seed-fetch-interval=30m" +
                " -log 4" +
                " --restrict-css body" +
                " --url-regex .+" +
                " --url-min-length 44" +
                " --url-max-length 200" +
                " --anchor-min-length 4" +
                " --anchor-max-length 45" +
                " --entity-name article" +
                " --entity-root body" +
                " -Ftitle=#title -Fcontent=#content -Fauthor=#author -Fpublish_time=#publish_time" +
                " --collection-name comments" +
                " --collection-root #comments" +
                " --collection-item .comment" +
                " -FFauthor=.author -FFcontent=.content -FFpublish_time=.publish-time"

        var argv = arrayOf("", "-i 1m -d 2 -e article -ed body -Ftitle=h2")

        private val linkFilterCommandLine = "-amin 2 -amax 45 -umin 44 -umax 200 -ucon news -ureg .+news.+"

        private val linkFilterCommandLine2 = "-amin 5 -amax 50 -umin 50 -umax 200"
    }
}<|MERGE_RESOLUTION|>--- conflicted
+++ resolved
@@ -1,18 +1,13 @@
 package ai.platon.pulsar.crawl.common.options
 
 import ai.platon.pulsar.common.config.VolatileConfig
-import ai.platon.pulsar.common.options.LinkOptions
-import ai.platon.pulsar.common.options.LoadOptions
-import ai.platon.pulsar.common.options.OptionUtils
-import ai.platon.pulsar.common.options.PulsarOptions
+import ai.platon.pulsar.common.options.*
+import ai.platon.pulsar.common.options.deprecated.CrawlOptions
 import com.google.common.collect.Lists
+import org.apache.commons.collections4.CollectionUtils
 import org.junit.Assert.assertEquals
-<<<<<<< HEAD
-import org.junit.Test
-=======
 import kotlin.test.*
 import java.util.*
->>>>>>> 05c7cc47
 import kotlin.test.assertTrue
 
 /**
@@ -43,6 +38,14 @@
 
     @Test
     fun testRebuildOptions() {
+        val options = CrawlOptions.parse(args2, conf)
+        val options2 = CrawlOptions.parse(options.toString(), conf)
+        CollectionUtils.containsAll(options.params.asStringMap().values, options2.params.asStringMap().values)
+
+        println(args2)
+        println(options.params.asStringMap())
+        println(options2.params.asStringMap())
+
         val args = "-ps -rpl -nlf -notSupport"
         val loadOptions = LoadOptions.parse(args, conf)
         val finalArgs = loadOptions.toString()
@@ -72,8 +75,10 @@
 
     @Test
     fun testEmptyOptions() {
-        assertEquals(LoadOptions.DEFAULT, LoadOptions.parse(""))
-        assertEquals(LoadOptions.DEFAULT, LoadOptions.createUnsafe())
+        assertEquals(CrawlOptions.DEFAULT, CrawlOptions(""))
+        assertEquals(CrawlOptions.DEFAULT, CrawlOptions())
+        assertEquals(CrawlOptions.DEFAULT, CrawlOptions(arrayOf()))
+        assertEquals(CrawlOptions.DEFAULT, CrawlOptions(arrayOf("")))
 
         assertEquals(LinkOptions.DEFAULT, LinkOptions(""))
         assertEquals(LinkOptions.DEFAULT, LinkOptions())
@@ -81,7 +86,7 @@
         assertEquals(LinkOptions.DEFAULT, LinkOptions(arrayOf("")))
         assertEquals(LinkOptions.DEFAULT, LinkOptions(HashMap()))
 
-        println(LoadOptions.DEFAULT)
+        println(CrawlOptions.DEFAULT)
         println(LinkOptions.DEFAULT)
     }
 
