package ai.platon.pulsar.common.collect

import ai.platon.pulsar.common.Priority13
import ai.platon.pulsar.common.collect.collector.FetchCacheCollector
import ai.platon.pulsar.common.collect.collector.PriorityDataCollector
import ai.platon.pulsar.common.collect.collector.PriorityDataCollectorsFormatter
import ai.platon.pulsar.common.getLogger
import ai.platon.pulsar.common.urls.UrlAware
import java.util.*

class MultiSourceHyperlinkIterable(
    val fetchCaches: FetchCacheManager,
    val lowerCacheSize: Int = 100,
    val enableDefaults: Boolean = false
) : Iterable<UrlAware> {
    private val logger = getLogger(this)

    private val realTimeCollector = FetchCacheCollector(fetchCaches.realTimeCache, Priority13.HIGHEST)
        .apply { name = "FCC@RealTime" }
    private val delayCollector = DelayCacheCollector(fetchCaches.delayCache, Priority13.HIGHER5)
        .apply { name = "DelayCC@Delay" }

    val loadingIterable =
        ConcurrentLoadingIterable(MultiSourceDataCollector(), realTimeCollector, delayCollector, lowerCacheSize)
    val cacheSize get() = loadingIterable.cacheSize

    private val multiSourceCollector get() = loadingIterable.regularCollector as MultiSourceDataCollector

    val openCollectors: Collection<PriorityDataCollector<UrlAware>>
        get() = multiSourceCollector.collectors

    val collectors: List<PriorityDataCollector<UrlAware>>
        get() = mutableListOf<PriorityDataCollector<UrlAware>>().also {
            it += realTimeCollector
            it += delayCollector
            it += openCollectors
        }.sortedBy { it.priority }

    init {
        if (enableDefaults && openCollectors.isEmpty()) {
            addDefaultCollectors()
        }
    }

    val abstract: String
        get() = PriorityDataCollectorsFormatter(collectors).abstract()

    val report: String
        get() = PriorityDataCollectorsFormatter(collectors).toString()

    /**
     * Add a hyperlink to the very beginning of the fetch queue, so it will be served immediately
     * */
    fun addFirst(url: UrlAware) = loadingIterable.addFirst(url)

    fun addLast(url: UrlAware) = loadingIterable.addLast(url)

    override fun iterator(): Iterator<UrlAware> = loadingIterable.iterator()

    /**
     * Estimate the order to fetch for the next task to add with priority [priority]
     * */
    fun estimatedOrder(priority: Int): Int {
<<<<<<< HEAD
        val sortedCollectors = collectors
        val priorCount = sortedCollectors.filter { it.priority < priority }.sumBy { it.estimatedSize }
        val competitorCollectors = sortedCollectors.filter { it.priority == priority }
        val competitorCount = competitorCollectors.sumBy { it.estimatedSize }
=======
        val priorCount = collectors.asSequence()
            .filter { it.priority < priority }
            .filterNot { it is DelayCacheCollector }
            .sumBy { it.size }
        val competitorCollectors = collectors.filter { it.priority == priority }
        val competitorCount = competitorCollectors.sumBy { it.size }
>>>>>>> ba7f16fe

        return priorCount + competitorCount / competitorCollectors.size
    }

    fun addDefaultCollectors(): MultiSourceHyperlinkIterable {
        multiSourceCollector.collectors.removeIf { it is FetchCacheCollector }
        fetchCaches.caches.forEach { (priority, fetchCache) ->
            val collector = FetchCacheCollector(fetchCache, priority)
            collector.name = "FC@" + collector.id
            addCollector(collector)
        }
        return this
    }

    fun addCollector(collector: PriorityDataCollector<UrlAware>): MultiSourceHyperlinkIterable {
        multiSourceCollector.collectors += collector
        return this
    }

    fun addCollectors(collectors: Iterable<PriorityDataCollector<UrlAware>>): MultiSourceHyperlinkIterable {
        multiSourceCollector.collectors += collectors
        return this
    }

    fun getCollectors(name: String): List<PriorityDataCollector<UrlAware>> {
        return multiSourceCollector.collectors.filter { it.name == name }
    }

    fun getCollectors(names: Iterable<String>): List<PriorityDataCollector<UrlAware>> {
        return multiSourceCollector.collectors.filter { it.name in names }
    }

    fun getCollectors(regex: Regex): List<PriorityDataCollector<UrlAware>> {
        return multiSourceCollector.collectors.filter { it.name.matches(regex) }
    }

    fun getCollectorsLike(name: String): List<PriorityDataCollector<UrlAware>> {
        return getCollectors(".*$name.*".toRegex())
    }

    fun remove(collector: PriorityDataCollector<UrlAware>): Boolean {
        return multiSourceCollector.collectors.remove(collector)
    }

    fun removeAll(collectors: Collection<PriorityDataCollector<UrlAware>>): Boolean {
        return multiSourceCollector.collectors.removeAll(collectors)
    }

    fun clear() {
        loadingIterable.clear()
        realTimeCollector.fetchCache.clear()
        delayCollector.queue.clear()
        multiSourceCollector.clear()
    }
}<|MERGE_RESOLUTION|>--- conflicted
+++ resolved
@@ -61,19 +61,12 @@
      * Estimate the order to fetch for the next task to add with priority [priority]
      * */
     fun estimatedOrder(priority: Int): Int {
-<<<<<<< HEAD
-        val sortedCollectors = collectors
-        val priorCount = sortedCollectors.filter { it.priority < priority }.sumBy { it.estimatedSize }
-        val competitorCollectors = sortedCollectors.filter { it.priority == priority }
-        val competitorCount = competitorCollectors.sumBy { it.estimatedSize }
-=======
         val priorCount = collectors.asSequence()
             .filter { it.priority < priority }
             .filterNot { it is DelayCacheCollector }
             .sumBy { it.size }
         val competitorCollectors = collectors.filter { it.priority == priority }
         val competitorCount = competitorCollectors.sumBy { it.size }
->>>>>>> ba7f16fe
 
         return priorCount + competitorCount / competitorCollectors.size
     }
