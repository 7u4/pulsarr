package ai.platon.pulsar.common.proxy

import ai.platon.pulsar.common.AppContext
import ai.platon.pulsar.common.AppPaths
import ai.platon.pulsar.common.AppPaths.AVAILABLE_PROVIDER_DIR
import ai.platon.pulsar.common.FileCommand
import ai.platon.pulsar.common.config.AppConstants
import ai.platon.pulsar.common.config.CapabilityTypes
import ai.platon.pulsar.common.config.ImmutableConfig
import org.apache.commons.io.FileUtils
import java.io.IOException
import java.nio.file.Files
import java.nio.file.Path
import java.nio.file.Paths
import java.time.Duration
import java.time.Instant
import java.util.concurrent.ConcurrentSkipListMap
import java.util.concurrent.ConcurrentSkipListSet
import java.util.concurrent.atomic.AtomicBoolean
import java.util.concurrent.atomic.AtomicInteger

open class ProxyPoolManager(
        val proxyPool: ProxyPool,
        private val conf: ImmutableConfig
): AutoCloseable {
    // Set the active proxy idle, for test purpose
    private val isForceIdle get() = FileCommand.check(AppConstants.CMD_PROXY_FORCE_IDLE, 15)

    var lastActiveTime = Instant.now()
    var idleTimeout = conf.getDuration(CapabilityTypes.PROXY_IDLE_TIMEOUT, Duration.ofMinutes(10))
    val idleTime get() = Duration.between(lastActiveTime, Instant.now())
    open val isIdle get() = (numRunningTasks.get() == 0 && idleTime > idleTimeout) || isForceIdle

    val numRunningTasks = AtomicInteger()
    var statusString: String = ""
    var verbose = false

    val activeProxyEntries = ConcurrentSkipListMap<Path, ProxyEntry>()
    val workingProxyEntries = ConcurrentSkipListSet<ProxyEntry>()
    open val localPort = -1
    open val currentInterceptProxyEntry: ProxyEntry? = null
    val isEnabled get() = isProxyEnabled(conf)
    val isDisabled get() = !isEnabled

    private val closed = AtomicBoolean()
    val isActive get() = !closed.get()

    /**
     * Run the task, it it's disabled, call the innovation directly
     * */
    @Throws(NoProxyException::class)
    open suspend fun <R> runWith(proxyEntry: ProxyEntry?, task: suspend () -> R): R {
        return if (isDisabled) task() else runWith0(proxyEntry, task)
    }

    /**
     * Run the task in the proxy monitor
     * */
    @Throws(NoProxyException::class)
    private suspend fun <R> runWith0(proxyEntry: ProxyEntry?, task: suspend () -> R): R {
        return try {
            lastActiveTime = Instant.now()
            proxyEntry?.also {
                it.lastActiveTime = lastActiveTime
                workingProxyEntries.add(it)
            }
            numRunningTasks.incrementAndGet()
            task()
        } finally {
            lastActiveTime = Instant.now()
            proxyEntry?.also {
                it.lastActiveTime = lastActiveTime
                workingProxyEntries.remove(it)
            }
            numRunningTasks.decrementAndGet()
        }
    }

    /**
     * Take off the proxy if it is active proxy, and the monitor will choose the next proxy to connect
     * */
    open fun takeOff(excludedProxy: ProxyEntry, ban: Boolean) {}

    override fun toString(): String {
        return statusString
    }

    override fun close() {

    }

    companion object {
        private const val PROXY_PROVIDER_FILE_NAME = "proxy.providers.txt"
<<<<<<< HEAD
        private val DEFAULT_PROXY_PROVIDER_FILES = arrayOf(AppContext.USER_HOME,
                AppContext.APP_HOME_DIR.toString(), AppContext.TMP_DIR).map { Paths.get(it, PROXY_PROVIDER_FILE_NAME) }
=======
        private val DEFAULT_PROXY_PROVIDER_FILES = arrayOf(AppContext.USER_HOME, AppContext.TMP_DIR)
                .map { Paths.get(it).resolve(PROXY_PROVIDER_FILE_NAME) }
>>>>>>> 8a0d7bdf

        private val PROXY_FILE_WATCH_INTERVAL = Duration.ofSeconds(30)
        private var providerDirLastWatchTime = Instant.EPOCH
        private var numEnabledProviderFiles = 0L

        /**
         * Proxy system can be enabled/disabled at runtime
         * */
        fun isProxyEnabled(conf: ImmutableConfig): Boolean {
            // explicit set system environment property
            val useProxy = conf.get(CapabilityTypes.PROXY_USE_PROXY)
            if (useProxy != null) {
                when (useProxy) {
                    "yes", "true" -> return true
                    "no", "false" -> return false
                }
            }

            if (conf.getBoolean(CapabilityTypes.PROXY_ENABLE_DEFAULT_PROVIDERS, false)) {
                enableDefaultProviders()
            }

            // if no one set the proxy availability explicitly, but we have providers, use it
            return hasEnabledProvider()
        }

        @Synchronized
        @Throws(IOException::class)
        fun hasEnabledProvider(): Boolean {
            val now = Instant.now()

            if (Duration.between(providerDirLastWatchTime, now) > PROXY_FILE_WATCH_INTERVAL) {
                providerDirLastWatchTime = now
                numEnabledProviderFiles = try {
                    Files.list(AppPaths.ENABLED_PROVIDER_DIR).filter { Files.isRegularFile(it) }.count()
                } catch (e: Throwable) { 0 }
            }

            return numEnabledProviderFiles > 0
        }

        @Synchronized
        @Throws(IOException::class)
        fun enableDefaultProviders() {
            DEFAULT_PROXY_PROVIDER_FILES.mapNotNull { it.takeIf { Files.exists(it) } }.forEach {
                FileUtils.copyFileToDirectory(it.toFile(), AVAILABLE_PROVIDER_DIR.toFile())
            }
            AVAILABLE_PROVIDER_DIR.mapNotNull { it.takeIf { Files.exists(it) } }.forEach { enableProvider(it) }
        }

        @Synchronized
        @Throws(IOException::class)
        fun enableProvider(providerPath: Path) {
            val filename = providerPath.fileName
            val link = AppPaths.ENABLED_PROVIDER_DIR.resolve(filename)
            Files.deleteIfExists(link)
            Files.createSymbolicLink(link, providerPath)
        }

        @Synchronized
        @Throws(IOException::class)
        fun disableProviders() {
            Files.list(AppPaths.ENABLED_PROVIDER_DIR)
                    .filter { Files.isRegularFile(it) || Files.isSymbolicLink(it) }
                    .forEach { Files.delete(it) }
        }
    }
}<|MERGE_RESOLUTION|>--- conflicted
+++ resolved
@@ -91,13 +91,8 @@
 
     companion object {
         private const val PROXY_PROVIDER_FILE_NAME = "proxy.providers.txt"
-<<<<<<< HEAD
-        private val DEFAULT_PROXY_PROVIDER_FILES = arrayOf(AppContext.USER_HOME,
-                AppContext.APP_HOME_DIR.toString(), AppContext.TMP_DIR).map { Paths.get(it, PROXY_PROVIDER_FILE_NAME) }
-=======
         private val DEFAULT_PROXY_PROVIDER_FILES = arrayOf(AppContext.USER_HOME, AppContext.TMP_DIR)
                 .map { Paths.get(it).resolve(PROXY_PROVIDER_FILE_NAME) }
->>>>>>> 8a0d7bdf
 
         private val PROXY_FILE_WATCH_INTERVAL = Duration.ofSeconds(30)
         private var providerDirLastWatchTime = Instant.EPOCH
