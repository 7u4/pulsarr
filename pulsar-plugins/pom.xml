--- conflicted
+++ resolved
@@ -15,11 +15,7 @@
     <parent>
         <groupId>ai.platon.pulsar</groupId>
         <artifactId>pulsar</artifactId>
-<<<<<<< HEAD
-        <version>1.10.20.1-SNAPSHOT</version>
-=======
         <version>1.10.21-SNAPSHOT</version>
->>>>>>> 0d6fb0e1
     </parent>
 
     <artifactId>pulsar-plugins</artifactId>
