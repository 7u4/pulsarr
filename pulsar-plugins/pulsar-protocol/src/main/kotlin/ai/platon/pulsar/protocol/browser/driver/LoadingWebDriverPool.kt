--- conflicted
+++ resolved
@@ -283,13 +283,9 @@
      * @see [ArrayBlockingQueue#take]
      * @throws InterruptedException if the current thread is interrupted
      * */
-<<<<<<< HEAD
-    @Throws(InterruptedException::class)
-=======
->>>>>>> f7651289
     private fun waitUntilIdle(timeout: Duration) {
-        lock.lockInterruptibly()
         try {
+            lock.lockInterruptibly()
             notBusy.await(timeout.toMillis(), TimeUnit.MILLISECONDS)
         } finally {
             lock.unlock()
