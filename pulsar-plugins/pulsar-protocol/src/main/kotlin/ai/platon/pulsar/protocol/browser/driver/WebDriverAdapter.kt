package ai.platon.pulsar.protocol.browser.driver

import ai.platon.pulsar.browser.common.BrowserSettings
import ai.platon.pulsar.common.math.geometric.RectD
import ai.platon.pulsar.crawl.fetch.driver.AbstractWebDriver
import ai.platon.pulsar.crawl.fetch.driver.NavigateEntry
import ai.platon.pulsar.crawl.fetch.driver.WebDriver
import ai.platon.pulsar.crawl.fetch.driver.WebDriverException
import java.time.Duration

class WebDriverAdapter(
    val driver: WebDriver,
    val priority: Int = 1000,
) : AbstractWebDriver(driver.browser) {

    private val driverOrNull get() = driver.takeIf { isWorking }

    override var idleTimeout: Duration
        get() = driver.idleTimeout
        set(value) { driver.idleTimeout = value }

    override var waitForElementTimeout: Duration
        get() = driver.waitForElementTimeout
        set(value) { driver.waitForElementTimeout = value }

    override val state get() = driver.state

    override var navigateEntry: NavigateEntry
        get() = driver.navigateEntry
        set(value) { driver.navigateEntry = value }

    override val navigateHistory get() = driver.navigateHistory

    /**
     * The browser type
     * */
    override val browserType get() = driver.browserType

    override val supportJavascript get() = driver.supportJavascript

    override val isMockedPageSource get() = driver.isMockedPageSource

    /**
     * The id of the session to the browser
     * */
    @Deprecated("Not used any more")
    override val sessionId get() = driverOrNull?.sessionId

    @Throws(WebDriverException::class)
    override suspend fun addInitScript(script: String) = driverOrNull?.addInitScript(script) ?: Unit

    override suspend fun addBlockedURLs(urls: List<String>) = driverOrNull?.addBlockedURLs(urls) ?: Unit

    override suspend fun addProbabilityBlockedURLs(urlPatterns: List<String>) =
        driverOrNull?.addProbabilityBlockedURLs(urlPatterns) ?: Unit

    @Throws(WebDriverException::class)
    override suspend fun navigateTo(entry: NavigateEntry) = driverOrNull?.navigateTo(entry) ?: Unit

    @Throws(WebDriverException::class)
    override suspend fun currentUrl() = driverOrNull?.currentUrl() ?: ""

    override suspend fun baseURI() = driverOrNull?.baseURI() ?: ""

    override suspend fun location() = driverOrNull?.location() ?: ""

    @Throws(WebDriverException::class)
    override suspend fun pageSource() = driverOrNull?.pageSource()

    @Throws(WebDriverException::class)
    override suspend fun waitForSelector(selector: String) = driverOrNull?.waitForSelector(selector) ?: 0

    @Throws(WebDriverException::class)
    override suspend fun waitForSelector(selector: String, timeoutMillis: Long) = driverOrNull?.waitForSelector(selector, timeoutMillis) ?: 0

    @Throws(WebDriverException::class)
    override suspend fun waitForSelector(selector: String, timeout: Duration) = driverOrNull?.waitForSelector(selector, timeout) ?: 0

    @Throws(WebDriverException::class)
    override suspend fun waitForNavigation() = driverOrNull?.waitForNavigation() ?: 0

    @Throws(WebDriverException::class)
    override suspend fun waitForNavigation(timeoutMillis: Long) = driverOrNull?.waitForNavigation(timeoutMillis) ?: 0

    @Throws(WebDriverException::class)
    override suspend fun waitForNavigation(timeout: Duration) = driverOrNull?.waitForNavigation(timeout) ?: 0

    @Throws(WebDriverException::class)
    override suspend fun waitForPage(url: String, timeout: Duration) = driverOrNull?.waitForPage(url, timeout)

    @Throws(WebDriverException::class)
    override suspend fun exists(selector: String) = driverOrNull?.exists(selector) ?: false

    @Throws(WebDriverException::class)
    override suspend fun isVisible(selector: String) = driverOrNull?.isVisible(selector) ?: false

    @Throws(WebDriverException::class)
    override suspend fun isChecked(selector: String) = driverOrNull?.isChecked(selector) ?: false

    @Throws(WebDriverException::class)
    override suspend fun click(selector: String, count: Int) = driverOrNull?.click(selector, count) ?: Unit

    override suspend fun clickTextMatches(selector: String, pattern: String, count: Int) {
        driverOrNull?.clickTextMatches(selector, pattern, count)
    }

    @Deprecated("Inappropriate name", replaceWith = ReplaceWith("clickTextMatches(selector, pattern, count"))
    @Throws(WebDriverException::class)
    override suspend fun clickMatches(selector: String, pattern: String, count: Int) {
        driverOrNull?.clickMatches(selector, pattern, count)
    }

    @Throws(WebDriverException::class)
    override suspend fun clickMatches(selector: String, attrName: String, pattern: String, count: Int) {
        driverOrNull?.clickMatches(selector, attrName, pattern, count)
    }

    @Throws(WebDriverException::class)
    override suspend fun check(selector: String) {
        driverOrNull?.check(selector)
    }

    @Throws(WebDriverException::class)
    override suspend fun uncheck(selector: String) {
        driverOrNull?.uncheck(selector)
    }

    @Throws(WebDriverException::class)
    override suspend fun scrollTo(selector: String) = driverOrNull?.scrollTo(selector) ?: Unit

    @Throws(WebDriverException::class)
    override suspend fun focus(selector: String) = driverOrNull?.focus(selector) ?: Unit

    @Throws(WebDriverException::class)
    override suspend fun type(selector: String, text: String) = driverOrNull?.type(selector, text) ?: Unit

    @Throws(WebDriverException::class)
    override suspend fun mouseWheelDown(count: Int, deltaX: Double, deltaY: Double, delayMillis: Long) {
        driverOrNull?.mouseWheelDown(count, deltaX, deltaY, delayMillis)
    }

    @Throws(WebDriverException::class)
    override suspend fun mouseWheelUp(count: Int, deltaX: Double, deltaY: Double, delayMillis: Long) {
        driverOrNull?.mouseWheelUp(count, deltaX, deltaY, delayMillis)
    }

    @Throws(WebDriverException::class)
    override suspend fun moveMouseTo(x: Double, y: Double) {
        driverOrNull?.moveMouseTo(x, y)
    }

    @Throws(WebDriverException::class)
    override suspend fun moveMouseTo(selector: String, deltaX: Int, deltaY: Int) {
        driverOrNull?.moveMouseTo(selector, deltaX, deltaY)
    }

    @Throws(WebDriverException::class)
    override suspend fun dragAndDrop(selector: String, deltaX: Int, deltaY: Int) {
        driverOrNull?.dragAndDrop(selector, deltaX, deltaY)
    }

    @Throws(WebDriverException::class)
    override suspend fun clickablePoint(selector: String) = driverOrNull?.clickablePoint(selector)

    @Throws(WebDriverException::class)
    override suspend fun boundingBox(selector: String) = driverOrNull?.boundingBox(selector)

    @Throws(WebDriverException::class)
    override suspend fun evaluate(expression: String) = driverOrNull?.evaluate(expression)

    @Throws(WebDriverException::class)
    override suspend fun evaluateDetail(expression: String) = driverOrNull?.evaluateDetail(expression)

    @Deprecated("Getter is available", replaceWith = ReplaceWith("mainRequestHeaders"))
    @Throws(WebDriverException::class)
    override suspend fun mainRequestHeaders() = driverOrNull?.mainRequestHeaders() ?: mapOf()

    @Deprecated("Getter is available", replaceWith = ReplaceWith("mainRequestCookies"))
    @Throws(WebDriverException::class)
    override suspend fun mainRequestCookies() = driverOrNull?.mainRequestCookies() ?: listOf()

    @Throws(WebDriverException::class)
    override suspend fun getCookies() = driverOrNull?.getCookies() ?: listOf()

    @Throws(WebDriverException::class)
    override suspend fun clearBrowserCookies() {
        driverOrNull?.clearBrowserCookies()
    }

    @Throws(WebDriverException::class)
    override suspend fun deleteCookies(name: String) {
        driverOrNull?.deleteCookies(name)
    }

    @Throws(WebDriverException::class)
    override suspend fun deleteCookies(name: String, url: String?, domain: String?, path: String?) {
        driverOrNull?.deleteCookies(name, url, domain, path)
    }

    @Throws(WebDriverException::class)
    override suspend fun bringToFront() {
        driverOrNull?.bringToFront()
    }

    @Throws(WebDriverException::class)
    override suspend fun captureScreenshot(selector: String) = driverOrNull?.captureScreenshot(selector)

    @Throws(WebDriverException::class)
    override suspend fun captureScreenshot(rect: RectD) = driverOrNull?.captureScreenshot(rect)

    @Throws(WebDriverException::class)
    override suspend fun stop() = driverOrNull?.stop() ?: Unit

    @Throws(WebDriverException::class)
    override suspend fun pause() = driverOrNull?.pause() ?: Unit

    @Throws(WebDriverException::class)
    override suspend fun terminate() = driverOrNull?.terminate() ?: Unit

    @Throws(WebDriverException::class)
    override suspend fun setTimeouts(browserSettings: BrowserSettings) {
        driverOrNull?.setTimeouts(browserSettings)
    }

    @Throws(WebDriverException::class)
    override fun awaitTermination() = driverOrNull?.awaitTermination() ?: Unit

    /**
     * Quits this driver, close every associated window
     * */
<<<<<<< HEAD
    @Deprecated("Inappropriate name", ReplaceWith("close()"))
=======
    @Deprecated("Inappropriate name", replaceWith = ReplaceWith("close()"))
>>>>>>> 05c7cc47
    @Throws(Exception::class)
    override fun quit() = driverOrNull?.quit() ?: Unit

    @Throws(Exception::class)
    override fun close() = driverOrNull?.close() ?: Unit
}<|MERGE_RESOLUTION|>--- conflicted
+++ resolved
@@ -228,11 +228,7 @@
     /**
      * Quits this driver, close every associated window
      * */
-<<<<<<< HEAD
-    @Deprecated("Inappropriate name", ReplaceWith("close()"))
-=======
     @Deprecated("Inappropriate name", replaceWith = ReplaceWith("close()"))
->>>>>>> 05c7cc47
     @Throws(Exception::class)
     override fun quit() = driverOrNull?.quit() ?: Unit
 
