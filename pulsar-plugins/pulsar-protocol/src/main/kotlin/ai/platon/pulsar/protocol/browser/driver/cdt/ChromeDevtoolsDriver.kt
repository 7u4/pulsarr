package ai.platon.pulsar.protocol.browser.driver.cdt

import ai.platon.pulsar.browser.common.BrowserSettings
import ai.platon.pulsar.browser.driver.chrome.*
import ai.platon.pulsar.browser.driver.chrome.impl.ChromeImpl
import ai.platon.pulsar.browser.driver.chrome.util.ChromeDriverException
import ai.platon.pulsar.browser.driver.chrome.util.ChromeRPCException
import ai.platon.pulsar.common.AppContext
import ai.platon.pulsar.common.browser.BrowserType
import ai.platon.pulsar.common.getLogger
import ai.platon.pulsar.common.math.geometric.OffsetD
import ai.platon.pulsar.common.math.geometric.PointD
import ai.platon.pulsar.common.math.geometric.RectD
import ai.platon.pulsar.crawl.fetch.driver.*
import ai.platon.pulsar.protocol.browser.driver.cdt.detail.*
import com.fasterxml.jackson.module.kotlin.jacksonObjectMapper
import com.fasterxml.jackson.module.kotlin.readValue
import com.github.kklisura.cdt.protocol.v2023.events.network.RequestWillBeSent
import com.github.kklisura.cdt.protocol.v2023.events.network.ResponseReceived
import com.github.kklisura.cdt.protocol.v2023.support.annotations.Optional
import com.github.kklisura.cdt.protocol.v2023.types.fetch.RequestPattern
import com.github.kklisura.cdt.protocol.v2023.types.network.Cookie
import com.github.kklisura.cdt.protocol.v2023.types.network.ErrorReason
import com.github.kklisura.cdt.protocol.v2023.types.network.LoadNetworkResourceOptions
import com.github.kklisura.cdt.protocol.v2023.types.network.ResourceType
import com.github.kklisura.cdt.protocol.v2023.types.runtime.Evaluate
import kotlinx.coroutines.delay
import org.jsoup.Connection
import java.nio.file.Files
import java.time.Duration
import java.time.Instant
import java.util.concurrent.atomic.AtomicBoolean
import java.util.concurrent.atomic.AtomicInteger
import kotlin.random.Random

class ChromeDevtoolsDriver(
    val chromeTab: ChromeTab,
    val devTools: RemoteDevTools,
    val browserSettings: BrowserSettings,
    override val browser: ChromeDevtoolsBrowser,
) : AbstractWebDriver(browser) {
    
    companion object {
        val LOCALHOST_PREFIX = "http://localfile.org"
    }
    
    private val logger = getLogger(this)
    
    private val tracer get() = logger.takeIf { it.isTraceEnabled }
    
    override val browserType: BrowserType = BrowserType.PULSAR_CHROME
    
    val resourceBlockProbability get() = browserSettings.resourceBlockProbability
    
    /**
     * Disable network after n response received
     * TODO: check if this is necessary
     * */
    private val numResponseReceivedToDisableNetwork: Int
        get() {
            return System.getProperty("WebDriver.numResponseReceivedToDisableNetwork")?.toIntOrNull() ?: -1
        }
    private val _blockedURLs = mutableListOf<String>()
    private val _probabilityBlockedURLs = mutableListOf<String>()
    val blockedURLs: List<String> get() = _blockedURLs
    val probabilityBlockedURLs: List<String> get() = _probabilityBlockedURLs
    
    private val page = PageHandler(devTools, browserSettings)
    private val screenshot = Screenshot(page, devTools)
    
    private var lastSessionId: String? = null
    private var navigateUrl = chromeTab.url ?: ""
    
    private val browserAPI get() = devTools.browser.takeIf { isActive }
    private val pageAPI get() = devTools.page.takeIf { isActive }
    private val targetAPI get() = devTools.target.takeIf { isActive }
    private val domAPI get() = devTools.dom.takeIf { isActive }
    private val cssAPI get() = devTools.css.takeIf { isActive }
    private val inputAPI get() = devTools.input.takeIf { isActive }
    private val mainFrameAPI get() = pageAPI?.frameTree?.frame
    private val networkAPI get() = devTools.network.takeIf { isActive }
    private val fetchAPI get() = devTools.fetch.takeIf { isActive }
    private val runtimeAPI get() = devTools.runtime.takeIf { isActive }
    private val emulationAPI get() = devTools.emulation.takeIf { isActive }
    
    private val mouse get() = page.mouse.takeIf { isActive }
    private val keyboard get() = page.keyboard.takeIf { isActive }
    
    private var numResponseReceived = AtomicInteger()
    private val rpc = RobustRPC(this)
    private var credentials: Credentials? = null
    
    private val networkManager by lazy { NetworkManager(this, rpc) }
    
    private val enableStartupScript get() = browserSettings.isStartupScriptEnabled
    private val initScriptCache = mutableListOf<String>()
    private val closed = AtomicBoolean()
    
    override var lastActiveTime = Instant.now()
    val isGone get() = closed.get() || isQuit || !AppContext.isActive || !devTools.isOpen
    val isActive get() = !isGone
    
    /**
     * Expose the underlying implementation, used for development purpose
     * */
    val implementation get() = devTools
    
    init {
        val userAgent = browser.userAgent
        if (!userAgent.isNullOrEmpty()) {
            emulationAPI?.setUserAgentOverride(userAgent)
        }
    }
    
    override suspend fun addInitScript(script: String) {
        initScriptCache.add(script)
    }
    
    override suspend fun addBlockedURLs(urls: List<String>) {
        _blockedURLs.addAll(urls)
    }
    
    override suspend fun addProbabilityBlockedURLs(urls: List<String>) {
        _probabilityBlockedURLs.addAll(urls)
    }
    
    override suspend fun setTimeouts(browserSettings: BrowserSettings) {
    }
    
    @Throws(WebDriverException::class)
    override suspend fun navigateTo(entry: NavigateEntry) {
        navigateHistory.add(entry)
        this.navigateEntry = entry
        
        browser.emit(BrowserEvents.willNavigate, entry)
        
        try {
            enableAPIAgents()
            
            rpc.invokeDeferred("navigateTo") {
                if (enableStartupScript) navigateInvaded(entry) else navigateNonInvaded(entry)
            }
        } catch (e: ChromeRPCException) {
            rpc.handleRPCException(e, "navigateTo", entry.url)
        }
    }
    
<<<<<<< HEAD
=======
    @Deprecated("Getter is available", replaceWith = ReplaceWith("mainRequestHeaders"))
    @Throws(WebDriverException::class)
    override suspend fun mainRequestHeaders(): Map<String, Any> {
        return mainRequestHeaders
    }
    
    @Deprecated("Getter is available", replaceWith = ReplaceWith("mainRequestCookies"))
    @Throws(WebDriverException::class)
    override suspend fun mainRequestCookies(): List<Map<String, String>> {
        return mainRequestCookies
    }
    
>>>>>>> 369fc4d0
    @Throws(WebDriverException::class)
    override suspend fun getCookies(): List<Map<String, String>> {
        return rpc.invokeDeferredSilently("getCookies") { getCookies0() } ?: listOf()
    }
    
    override suspend fun deleteCookies(name: String) {
        rpc.invokeDeferredSilently("deleteCookies") {
            networkAPI?.deleteCookies(name)
        }
    }
    
    override suspend fun deleteCookies(name: String, url: String?, domain: String?, path: String?) {
        rpc.invokeDeferredSilently("deleteCookies") {
            networkAPI?.deleteCookies(name, url, domain, path)
        }
    }
    
    override suspend fun clearBrowserCookies() {
        rpc.invokeDeferredSilently("clearBrowserCookies") {
            networkAPI?.clearBrowserCookies()
        }
    }
    
    @Throws(WebDriverException::class)
    private fun getCookies0(): List<Map<String, String>> {
        val cookies = networkAPI?.cookies?.map { serialize(it) }
        return cookies ?: listOf()
    }
    
    private fun serialize(cookie: Cookie): Map<String, String> {
        val mapper = jacksonObjectMapper()
        val json = mapper.writeValueAsString(cookie)
        val map: Map<String, String?> = mapper.readValue(json)
        return map.filterValues { it != null }.mapValues { it.toString() }
    }
    
    @Throws(WebDriverException::class)
    override suspend fun pause() {
        try {
            rpc.invokeDeferred("pause") { pageAPI?.stopLoading() }
        } catch (e: ChromeRPCException) {
            rpc.handleRPCException(e, "pause")
        }
    }
    
    @Throws(WebDriverException::class)
    override suspend fun stop() {
        navigateEntry.stopped = true
        try {
            handleRedirect()
            
            if (browser.isGUI) {
                // in gui mode, just stop the loading, so we can diagnose
                pageAPI?.stopLoading()
            } else {
                // go to about:blank, so the browser stops the previous page and releases all resources
                navigateTo(ChromeImpl.ABOUT_BLANK_PAGE)
            }
        } catch (e: ChromeRPCException) {
            rpc.handleRPCException(e, "terminate")
        } catch (e: ChromeDriverException) {
            logger.info("Terminate exception: {}", e.message)
        }
    }
    
    @Throws(WebDriverException::class)
    override suspend fun terminate() {
        stop()
    }
    
    @Throws(WebDriverException::class)
    override suspend fun evaluate(expression: String): Any? {
        try {
            return rpc.invokeDeferred("evaluate") { page.evaluate(expression) }
        } catch (e: ChromeRPCException) {
            rpc.handleRPCException(e, "evaluate")
        }
        
        return null
    }
    
    @Throws(WebDriverException::class)
    override suspend fun evaluateDetail(expression: String): JsEvaluation? {
        try {
            return rpc.invokeDeferred("evaluateDetail") {
                createJsEvaluate(page.evaluateDetail(expression))
            }
        } catch (e: ChromeRPCException) {
            rpc.handleRPCException(e, "evaluateDetail")
        }
        
        return null
    }
    
    private fun createJsEvaluate(evaluate: Evaluate?): JsEvaluation? {
        evaluate ?: return null
        
        val result = evaluate.result
        val exception = evaluate.exceptionDetails
        return if (exception != null) {
            val jsException = JsException(
                text = exception.text,
                lineNumber = exception.lineNumber,
                columnNumber = exception.columnNumber,
                url = exception.url,
            )
            JsEvaluation(exception = jsException)
        } else {
            JsEvaluation(
                value = result.value,
                unserializableValue = result.unserializableValue,
                className = result.className,
                description = result.description
            )
        }
    }
<<<<<<< HEAD

=======
    
    @Deprecated("Not used any more")
    override val sessionId: String?
        @Throws(WebDriverException::class)
        get() {
            lastSessionId = try {
                if (!isActive) null else mainFrameAPI?.id
            } catch (e: ChromeRPCException) {
                rpc.handleRPCException(e, "sessionId")
                null
            }
            return lastSessionId
        }
    
>>>>>>> 369fc4d0
    @Throws(WebDriverException::class)
    override suspend fun currentUrl(): String {
        navigateUrl = try {
            return rpc.invokeDeferred("currentUrl") { mainFrameAPI?.url ?: navigateUrl } ?: ""
        } catch (e: ChromeRPCException) {
            rpc.handleRPCException(e, "currentUrl")
            ""
        }
        
        return navigateUrl
    }
    
    @Throws(WebDriverException::class)
    override suspend fun exists(selector: String): Boolean {
        try {
            val nodeId = querySelector(selector)
            return nodeId != null && nodeId > 0
        } catch (e: ChromeRPCException) {
            rpc.handleRPCException(e, "exists $selector")
        }
        
        return false
    }
    
    @Throws(WebDriverException::class)
    override suspend fun isVisible(selector: String): Boolean {
        try {
            return rpc.invokeDeferred("isVisible") { page.visible(selector) } ?: false
        } catch (e: ChromeRPCException) {
            rpc.handleRPCException(e, "visible >$selector<")
        }
        
        return false
    }
    
    /**
     * Wait until [selector] for [timeout] at most
     * */
    @Throws(WebDriverException::class)
    override suspend fun waitForSelector(selector: String, timeout: Duration): Long {
        val timeoutMillis = timeout.toMillis()
        val startTime = System.currentTimeMillis()
        var elapsedTime = 0L
        
        try {
            var nodeId = querySelector(selector)
            while (elapsedTime < timeoutMillis && (nodeId == null || nodeId <= 0) && isActive) {
                gap("waitForSelector")
                elapsedTime = System.currentTimeMillis() - startTime
                nodeId = querySelector(selector)
            }
            
            return timeoutMillis - elapsedTime
        } catch (e: ChromeRPCException) {
            rpc.handleRPCException(e, "waitForSelector $selector")
        }
        
        return -1L
    }
    
    @Throws(WebDriverException::class)
    override suspend fun waitForNavigation(timeout: Duration): Long {
        try {
            val oldUrl = currentUrl()
            var navigated = isNavigated(oldUrl)
            val startTime = System.currentTimeMillis()
            var elapsedTime = 0L
            
            val timeoutMillis = timeout.toMillis()
            
            while (elapsedTime < timeoutMillis && !navigated && isActive) {
                gap("waitForNavigation")
                elapsedTime = System.currentTimeMillis() - startTime
                navigated = isNavigated(oldUrl)
            }
            
            return timeoutMillis - elapsedTime
        } catch (e: ChromeRPCException) {
            rpc.handleRPCException(e, "waitForNavigation $timeout")
        }
        
        return -1
    }
    
    @Throws(WebDriverException::class)
    override suspend fun waitForPage(url: String, timeout: Duration): WebDriver? {
        var now = Instant.now()
        val endTime = now + timeout
        var driver = browser.findDriver(url)
        while (driver == null && now < endTime) {
            delay(1000)
            now = Instant.now()
            driver = browser.findDriver(url)
        }
        return driver
    }
    
    @Throws(WebDriverException::class)
    private suspend fun isNavigated(oldUrl: String): Boolean {
        if (oldUrl != currentUrl()) {
            return true
        }
        
        // TODO: other signals
        
        return false
    }
    
    @Throws(WebDriverException::class)
    override suspend fun mouseWheelDown(count: Int, deltaX: Double, deltaY: Double, delayMillis: Long) {
        try {
            rpc.invokeDeferred("mouseWheelDown", 1) {
                repeat(count) { i ->
                    if (i > 0) {
                        if (delayMillis > 0) gap(delayMillis) else gap("mouseWheel")
                    }
                    
                    mouse?.wheel(deltaX, deltaY)
                }
            }
        } catch (e: ChromeRPCException) {
            rpc.handleRPCException(e, "mouseWheelDown")
        }
    }
    
    @Throws(WebDriverException::class)
    override suspend fun mouseWheelUp(count: Int, deltaX: Double, deltaY: Double, delayMillis: Long) {
        try {
            rpc.invokeDeferred("mouseWheelUp", 1) {
                repeat(count) { i ->
                    if (i > 0) {
                        if (delayMillis > 0) gap(delayMillis) else gap("mouseWheel")
                    }
                    
                    mouse?.wheel(deltaX, deltaY)
                }
            }
        } catch (e: ChromeRPCException) {
            rpc.handleRPCException(e, "mouseWheelUp")
        }
    }
    
    /**
     * TODO: test is required
     * */
    @Throws(WebDriverException::class)
    override suspend fun moveMouseTo(x: Double, y: Double) {
        try {
            rpc.invokeDeferred("moveMouseTo") { mouse?.moveTo(x, y) }
        } catch (e: ChromeRPCException) {
            rpc.handleRPCException(e, "moveMouseTo")
        }
    }
    
    @Throws(WebDriverException::class)
    override suspend fun moveMouseTo(selector: String, deltaX: Int, deltaY: Int) {
        try {
            val nodeId = rpc.invokeDeferred("scrollIntoViewIfNeeded") {
                page.scrollIntoViewIfNeeded(selector)
            } ?: return
            
            val offset = OffsetD(4.0, 4.0)
            val p = pageAPI
            val d = domAPI
            if (p != null && d != null) {
                rpc.invokeDeferred("moveMouseTo") {
                    val point = ClickableDOM(p, d, nodeId, offset).clickablePoint().value
                    if (point != null) {
                        val point2 = PointD(point.x + deltaX, point.y + deltaY)
                        mouse?.moveTo(point2)
                    }
                    gap()
                }
            }
        } catch (e: ChromeRPCException) {
            rpc.handleRPCException(e, "moveMouseTo")
        }
    }
    
    /**
     * This method fetches an element with `selector`, scrolls it into view if
     * needed, and then uses {@link Mouse} to click in the center of the
     * element. If there's no element matching `selector`, the method do not click anything.
     * @remarks Bear in mind that if `click()` triggers a navigation event and
     * there's a separate `driver.waitForNavigation()` promise to be resolved, you
     * may end up with a race condition that yields unexpected results. The
     * correct pattern for click and wait for navigation is the following:
     * ```kotlin
     * driver.waitForNavigation()
     * driver.click(selector)
     * ```
     * @param selector - A `selector` to search for element to click. If there are
     * multiple elements satisfying the `selector`, the first will be clicked
     * @param count - Click count
     */
    @Throws(WebDriverException::class)
    override suspend fun click(selector: String, count: Int) {
        try {
            val nodeId = rpc.invokeDeferred("click") {
                page.scrollIntoViewIfNeeded(selector)
            } ?: return
            
            val offset = OffsetD(4.0, 4.0)
            
            val p = pageAPI
            val d = domAPI
            if (p != null && d != null) {
                val point = ClickableDOM(p, d, nodeId, offset).clickablePoint().value ?: return
                
                rpc.invokeDeferred("click") {
                    mouse?.click(point.x, point.y, count, delayPolicy("click"))
                }
                
                gap("click")
            }
        } catch (e: ChromeRPCException) {
            rpc.handleRPCException(e, "click")
        }
    }
    
    @Throws(WebDriverException::class)
    private suspend fun click(nodeId: Int, count: Int) {
        val offset = OffsetD(4.0, 4.0)
        
        val p = pageAPI
        val d = domAPI
        if (p != null && d != null) {
            val point = ClickableDOM(p, d, nodeId, offset).clickablePoint().value ?: return
            mouse?.click(point.x, point.y, count, delayPolicy("click"))
        }
    }
    
    @Throws(WebDriverException::class)
    override suspend fun focus(selector: String) {
        rpc.invokeDeferredSilently("focus") { focusOnSelector(selector) }
    }
    
    @Throws(WebDriverException::class)
    override suspend fun type(selector: String, text: String) {
        try {
            rpc.invokeDeferred("type") {
                val nodeId = focusOnSelector(selector)
                if (nodeId != 0) {
                    keyboard?.type(nodeId, text, delayPolicy("type"))
                }
            }
            
            gap("type")
        } catch (e: ChromeRPCException) {
            rpc.handleRPCException(e, "type")
        }
    }
    
    @Throws(WebDriverException::class)
    override suspend fun scrollTo(selector: String) {
        rpc.invokeDeferredSilently("scrollTo") { page.scrollIntoViewIfNeeded(selector) }
    }
    
    @Throws(WebDriverException::class)
    override suspend fun dragAndDrop(selector: String, deltaX: Int, deltaY: Int) {
        try {
            val nodeId = rpc.invokeDeferred("scrollIntoViewIfNeeded") {
                page.scrollIntoViewIfNeeded(selector)
            } ?: return
            
            val offset = OffsetD(4.0, 4.0)
            val p = pageAPI
            val d = domAPI
            if (p != null && d != null) {
                rpc.invokeDeferred("dragAndDrop") {
                    val point = ClickableDOM(p, d, nodeId, offset).clickablePoint().value
                    if (point != null) {
                        val point2 = PointD(point.x + deltaX, point.y + deltaY)
                        mouse?.dragAndDrop(point, point2, delayPolicy("dragAndDrop"))
                    }
                    gap()
                }
            }
        } catch (e: ChromeRPCException) {
            rpc.handleRPCException(e, "dragAndDrop")
        }
    }
    
    override suspend fun outerHTML(): String? {
        return rpc.invokeDeferredSilently("outerHTML") { domAPI?.outerHTML }
    }
    
    @Throws(WebDriverException::class)
    override suspend fun clickablePoint(selector: String): PointD? {
        try {
            return rpc.invokeDeferred("clickablePoint") {
                val nodeId = page.scrollIntoViewIfNeeded(selector)
                ClickableDOM.create(pageAPI, domAPI, nodeId)?.clickablePoint()?.value
            }
        } catch (e: ChromeRPCException) {
            rpc.handleRPCException(e, "clickablePoint")
        }
        
        return null
    }
    
    @Throws(WebDriverException::class)
    override suspend fun boundingBox(selector: String): RectD? {
        try {
            return rpc.invokeDeferred("boundingBox") {
                val nodeId = page.scrollIntoViewIfNeeded(selector)
                ClickableDOM.create(pageAPI, domAPI, nodeId)?.boundingBox()
            }
        } catch (e: ChromeRPCException) {
            rpc.handleRPCException(e, "boundingBox")
        }
        
        return null
    }
    
    /**
     * This method scrolls element into view if needed, and then uses
     * {@link page.captureScreenshot} to take a screenshot of the element.
     * If the element is detached from DOM, the method throws an error.
     */
    @Throws(WebDriverException::class)
    override suspend fun captureScreenshot(selector: String): String? {
        return try {
            rpc.invokeDeferred("captureScreenshot") {
                // Force the page stop all navigations and pending resource fetches.
                rpc.invoke("stopLoading") { pageAPI?.stopLoading() }
                rpc.invoke("captureScreenshot") { screenshot.captureScreenshot(selector) }
            }
        } catch (e: ChromeRPCException) {
            rpc.handleRPCException(e, "captureScreenshot")
            null
        }
    }
    
    @Throws(WebDriverException::class)
    override suspend fun captureScreenshot(clip: RectD): String? {
        return try {
            rpc.invokeDeferred("captureScreenshot") {
                // Force the page stop all navigations and pending resource fetches.
                rpc.invoke("stopLoading") { pageAPI?.stopLoading() }
                rpc.invoke("captureScreenshot") { screenshot.captureScreenshot(clip) }
            }
        } catch (e: ChromeRPCException) {
            rpc.handleRPCException(e, "captureScreenshot")
            null
        }
    }
    
    @Throws(WebDriverCancellationException::class)
    internal fun checkState(action: String = ""): Boolean {
        if (!isActive) {
            return false
        }
        
        if (isCanceled) {
            // is it good to throw here?
            throw WebDriverCancellationException("WebDriver is canceled #$id | $navigateUrl", this)
        }
        
        if (action.isNotBlank()) {
            lastActiveTime = Instant.now()
            navigateEntry.refresh(action)
        }
        
        return isActive
    }
    
    private suspend fun gap() {
        if (isActive) {
            delay(delayPolicy("gap"))
        }
    }
    
    private suspend fun gap(type: String) {
        if (isActive) {
            delay(delayPolicy(type))
        }
    }
    
    private suspend fun gap(millis: Long) {
        if (isActive) {
            delay(millis)
        }
    }
    
    /**
     * This method fetches an element with `selector` and focuses it. If there's no
     * element matching `selector`, the method throws an error.
     * @param selector - A
     * {@link https://developer.mozilla.org/en-US/docs/Web/CSS/CSS_Selectors | selector }
     * of an element to focus. If there are multiple elements satisfying the
     * selector, the first will be focused.
     * @returns  NodeId which resolves when the element matching selector is
     * successfully focused. returns 0 if there is no element
     * matching selector.
     */
    private fun focusOnSelector(selector: String): Int {
        if (!checkState()) return 0
        
        val rootId = domAPI?.document?.nodeId ?: return 0
        val nodeId = domAPI?.querySelector(rootId, selector)
        if (nodeId == 0) {
            logger.warn("No node found for selector: $selector")
            return 0
        }
        
        try {
            domAPI?.focus(nodeId, rootId, null)
        } catch (e: Exception) {
            logger.warn("Failed to focus #$nodeId | {}", e.message)
        }
        
        return nodeId ?: 0
    }
    
    @Throws(WebDriverException::class)
    private suspend fun querySelector(selector: String): Int? {
        if (!checkState()) return null
        
        try {
            return rpc.invokeDeferred("querySelector") { page.querySelector(selector) }
        } catch (e: ChromeRPCException) {
            rpc.handleRPCException(e, "querySelector")
        }
        
        return null
    }
    
    @Throws(WebDriverException::class)
    override suspend fun pageSource(): String? {
        if (!checkState()) return null
        
        try {
            return rpc.invokeDeferred("pageSource") {
                domAPI?.getOuterHTML(domAPI?.document?.nodeId, null, null)
            }
        } catch (e: ChromeRPCException) {
            rpc.handleRPCException(e, "pageSource")
        }
        
        return null
    }
    
    override suspend fun bringToFront() {
        if (!checkState()) return
        rpc.invokeDeferredSilently("bringToFront") {
            pageAPI?.bringToFront()
        }
    }
    
    override fun awaitTermination() {
        devTools.awaitTermination()
    }

    override suspend fun loadResource(url: String): NetworkResourceResponse {
        val options = LoadNetworkResourceOptions()

        val response = rpc.invokeDeferredSilently("loadNetworkResource") {
            networkAPI?.loadNetworkResource(url, options)?.let {
                NetworkResourceResponse(it.success, it.netError, it.netErrorName, it.httpStatusCode, it.stream, it.headers)
            }
        }

        return response ?: NetworkResourceResponse()
    }

    /**
     * Close the tab hold by this driver.
     * */
    override fun close() {
        browser.destroyDriver(this)
        doClose()
    }

    fun doClose() {
        if (closed.compareAndSet(false, true)) {
            state.set(WebDriver.State.QUIT)

            try {
                devTools.close()
            } catch (e: WebDriverException) {
                // ignored
            }
        }
    }

    fun enableAPIAgents() {
        pageAPI?.enable()
        domAPI?.enable()
        runtimeAPI?.enable()
        networkAPI?.enable()
        cssAPI?.enable()

        if (resourceBlockProbability > 1e-6) {
            fetchAPI?.enable()
        }

        val proxyUsername = browser.id.fingerprint.proxyUsername
        if (!proxyUsername.isNullOrBlank()) {
            // allow all url patterns
            val patterns = listOf(RequestPattern())
            fetchAPI?.enable(patterns, true)
        }
    }

    override fun toString() = "Driver#$id"

    /**
     * Navigate to the page and inject scripts.
     * */
    private suspend fun navigateInvaded(entry: NavigateEntry) {
        val url = entry.url

        addScriptToEvaluateOnNewDocument()

        if (blockedURLs.isNotEmpty()) {
            // Blocks URLs from loading.
            networkAPI?.setBlockedURLs(blockedURLs)
        }

        // TODO: use Request, Response events instead of RequestWillBeSent, ResponseReceived
//        networkManager.on(NetworkManagerEvents.Request) { request: CDPRequest ->  }
//        networkManager.on(NetworkManagerEvents.Response) { response: CDPResponse ->  }
        networkManager.on(NetworkEvents.RequestWillBeSent) { event: RequestWillBeSent -> onRequestWillBeSent(entry, event) }
        networkManager.on(NetworkEvents.ResponseReceived) { event: ResponseReceived -> onResponseReceived(entry, event) }

        pageAPI?.onDocumentOpened { entry.mainRequestCookies = getCookies0() }

        val proxyUsername = browser.id.fingerprint.proxyUsername
        if (!proxyUsername.isNullOrBlank()) {
            credentials = Credentials(proxyUsername, browser.id.fingerprint.proxyPassword)
            credentials?.let { networkManager.authenticate(it) }
        }

        navigateUrl = url
        // TODO: This is a temporary solution to serve local file, for example, file:///tmp/example.html
        if (LOCALHOST_PREFIX in url) {
            val url0 = url.removePrefix(LOCALHOST_PREFIX)
            pageAPI?.navigate("file://$url0")
        } else {
            pageAPI?.navigate(url)
        }
    }

    /**
     * Navigate to a url without javascript injected, this is only for debugging
     * */
    private fun navigateNonInvaded(entry: NavigateEntry) {
        val url = entry.url

        navigateUrl = url
        pageAPI?.navigate(url)
    }

    private fun onRequestWillBeSent(entry: NavigateEntry, event: RequestWillBeSent) {
        tracer?.trace("onRequestWillBeSent | driver | {}", event.requestId)
        
        // TODO: make sure it's the document we want
        if (event.type == ResourceType.DOCUMENT) {
            // amazon.com uses "referer" instead of "referrer" in the request header,
            // not clear if other sites uses the other one
            val headers: MutableMap<String, Any> = event.request.headers
            entry.pageReferrer?.let {
                headers["referer"] = it
                headers["referrer"] = it
            }

            entry.mainRequestId = event.requestId
            entry.mainRequestHeaders = event.request.headers
        }
        
        if (resourceBlockProbability > 1e-6) {
            val requestUrl = event.request.url
            if (probabilityBlockedURLs.any { requestUrl.matches(it.toRegex()) }) {
                // random drop requests
                val hit = Random.nextInt(100) / 100.0f < resourceBlockProbability
                if (hit) {
                    // ErrorReason.CONNECTION_FAILED
                    fetchAPI?.failRequest(event.requestId, ErrorReason.ABORTED)
                }
            }
        }
    }

    private fun onResponseReceived(entry: NavigateEntry, event: ResponseReceived) {
        tracer?.trace("onResponseReceived | driver | {}", event.requestId)
        
        // TODO: make sure it's the document we want
        if (event.type == ResourceType.DOCUMENT) {
            tracer?.trace("onResponseReceived | driver, document | {}", event.requestId)

            entry.mainResponseStatus = event.response.status
            entry.mainResponseStatusText = event.response.statusText
            entry.mainResponseHeaders = event.response.headers
        }
    }

    private suspend fun handleRedirect() {
        val finalUrl = currentUrl()
        // redirect
        if (finalUrl.isNotBlank() && finalUrl != navigateUrl) {
            // browser.addHistory(NavigateEntry(finalUrl))
        }
    }

    private fun addScriptToEvaluateOnNewDocument() {
        val js = browserSettings.scriptLoader.getPreloadJs(false)
        if (js !in initScriptCache) {
            // utils comes first
            initScriptCache.add(0, js)
        }

        val confuser = browserSettings.confuser
        initScriptCache.forEach {
            pageAPI?.addScriptToEvaluateOnNewDocument(confuser.confuse(it))
        }

        if (logger.isTraceEnabled) {
            reportInjectedJs()
        }

        // the cache is used for a single document, so we have to clear it
        initScriptCache.clear()
    }

    private fun reportInjectedJs() {
        val script = browserSettings.confuser.confuse(initScriptCache.joinToString("\n;\n\n\n;\n"))

        val dir = browser.id.contextDir.resolve("driver.$id/js")
        Files.createDirectories(dir)
        val report = Files.writeString(dir.resolve("preload.all.js"), script)
        tracer?.trace("All injected js: file://{}", report)
    }
}<|MERGE_RESOLUTION|>--- conflicted
+++ resolved
@@ -7,10 +7,10 @@
 import ai.platon.pulsar.browser.driver.chrome.util.ChromeRPCException
 import ai.platon.pulsar.common.AppContext
 import ai.platon.pulsar.common.browser.BrowserType
+import ai.platon.pulsar.common.geometric.OffsetD
+import ai.platon.pulsar.common.geometric.PointD
+import ai.platon.pulsar.common.geometric.RectD
 import ai.platon.pulsar.common.getLogger
-import ai.platon.pulsar.common.math.geometric.OffsetD
-import ai.platon.pulsar.common.math.geometric.PointD
-import ai.platon.pulsar.common.math.geometric.RectD
 import ai.platon.pulsar.crawl.fetch.driver.*
 import ai.platon.pulsar.protocol.browser.driver.cdt.detail.*
 import com.fasterxml.jackson.module.kotlin.jacksonObjectMapper
@@ -145,8 +145,6 @@
         }
     }
     
-<<<<<<< HEAD
-=======
     @Deprecated("Getter is available", replaceWith = ReplaceWith("mainRequestHeaders"))
     @Throws(WebDriverException::class)
     override suspend fun mainRequestHeaders(): Map<String, Any> {
@@ -159,7 +157,6 @@
         return mainRequestCookies
     }
     
->>>>>>> 369fc4d0
     @Throws(WebDriverException::class)
     override suspend fun getCookies(): List<Map<String, String>> {
         return rpc.invokeDeferredSilently("getCookies") { getCookies0() } ?: listOf()
@@ -276,9 +273,6 @@
             )
         }
     }
-<<<<<<< HEAD
-
-=======
     
     @Deprecated("Not used any more")
     override val sessionId: String?
@@ -293,7 +287,6 @@
             return lastSessionId
         }
     
->>>>>>> 369fc4d0
     @Throws(WebDriverException::class)
     override suspend fun currentUrl(): String {
         navigateUrl = try {
@@ -747,19 +740,19 @@
     override fun awaitTermination() {
         devTools.awaitTermination()
     }
-
+    
     override suspend fun loadResource(url: String): NetworkResourceResponse {
         val options = LoadNetworkResourceOptions()
-
+        
         val response = rpc.invokeDeferredSilently("loadNetworkResource") {
             networkAPI?.loadNetworkResource(url, options)?.let {
                 NetworkResourceResponse(it.success, it.netError, it.netErrorName, it.httpStatusCode, it.stream, it.headers)
             }
         }
-
+        
         return response ?: NetworkResourceResponse()
     }
-
+    
     /**
      * Close the tab hold by this driver.
      * */
@@ -767,11 +760,11 @@
         browser.destroyDriver(this)
         doClose()
     }
-
+    
     fun doClose() {
         if (closed.compareAndSet(false, true)) {
             state.set(WebDriver.State.QUIT)
-
+            
             try {
                 devTools.close()
             } catch (e: WebDriverException) {
@@ -779,18 +772,18 @@
             }
         }
     }
-
+    
     fun enableAPIAgents() {
         pageAPI?.enable()
         domAPI?.enable()
         runtimeAPI?.enable()
         networkAPI?.enable()
         cssAPI?.enable()
-
+        
         if (resourceBlockProbability > 1e-6) {
             fetchAPI?.enable()
         }
-
+        
         val proxyUsername = browser.id.fingerprint.proxyUsername
         if (!proxyUsername.isNullOrBlank()) {
             // allow all url patterns
@@ -798,36 +791,36 @@
             fetchAPI?.enable(patterns, true)
         }
     }
-
+    
     override fun toString() = "Driver#$id"
-
+    
     /**
      * Navigate to the page and inject scripts.
      * */
     private suspend fun navigateInvaded(entry: NavigateEntry) {
         val url = entry.url
-
+        
         addScriptToEvaluateOnNewDocument()
-
+        
         if (blockedURLs.isNotEmpty()) {
             // Blocks URLs from loading.
             networkAPI?.setBlockedURLs(blockedURLs)
         }
-
+        
         // TODO: use Request, Response events instead of RequestWillBeSent, ResponseReceived
 //        networkManager.on(NetworkManagerEvents.Request) { request: CDPRequest ->  }
 //        networkManager.on(NetworkManagerEvents.Response) { response: CDPResponse ->  }
         networkManager.on(NetworkEvents.RequestWillBeSent) { event: RequestWillBeSent -> onRequestWillBeSent(entry, event) }
         networkManager.on(NetworkEvents.ResponseReceived) { event: ResponseReceived -> onResponseReceived(entry, event) }
-
+        
         pageAPI?.onDocumentOpened { entry.mainRequestCookies = getCookies0() }
-
+        
         val proxyUsername = browser.id.fingerprint.proxyUsername
         if (!proxyUsername.isNullOrBlank()) {
             credentials = Credentials(proxyUsername, browser.id.fingerprint.proxyPassword)
             credentials?.let { networkManager.authenticate(it) }
         }
-
+        
         navigateUrl = url
         // TODO: This is a temporary solution to serve local file, for example, file:///tmp/example.html
         if (LOCALHOST_PREFIX in url) {
@@ -837,17 +830,17 @@
             pageAPI?.navigate(url)
         }
     }
-
+    
     /**
      * Navigate to a url without javascript injected, this is only for debugging
      * */
     private fun navigateNonInvaded(entry: NavigateEntry) {
         val url = entry.url
-
+        
         navigateUrl = url
         pageAPI?.navigate(url)
     }
-
+    
     private fun onRequestWillBeSent(entry: NavigateEntry, event: RequestWillBeSent) {
         tracer?.trace("onRequestWillBeSent | driver | {}", event.requestId)
         
@@ -860,7 +853,7 @@
                 headers["referer"] = it
                 headers["referrer"] = it
             }
-
+            
             entry.mainRequestId = event.requestId
             entry.mainRequestHeaders = event.request.headers
         }
@@ -877,20 +870,20 @@
             }
         }
     }
-
+    
     private fun onResponseReceived(entry: NavigateEntry, event: ResponseReceived) {
         tracer?.trace("onResponseReceived | driver | {}", event.requestId)
         
         // TODO: make sure it's the document we want
         if (event.type == ResourceType.DOCUMENT) {
             tracer?.trace("onResponseReceived | driver, document | {}", event.requestId)
-
+            
             entry.mainResponseStatus = event.response.status
             entry.mainResponseStatusText = event.response.statusText
             entry.mainResponseHeaders = event.response.headers
         }
     }
-
+    
     private suspend fun handleRedirect() {
         val finalUrl = currentUrl()
         // redirect
@@ -898,30 +891,30 @@
             // browser.addHistory(NavigateEntry(finalUrl))
         }
     }
-
+    
     private fun addScriptToEvaluateOnNewDocument() {
         val js = browserSettings.scriptLoader.getPreloadJs(false)
         if (js !in initScriptCache) {
             // utils comes first
             initScriptCache.add(0, js)
         }
-
+        
         val confuser = browserSettings.confuser
         initScriptCache.forEach {
             pageAPI?.addScriptToEvaluateOnNewDocument(confuser.confuse(it))
         }
-
+        
         if (logger.isTraceEnabled) {
             reportInjectedJs()
         }
-
+        
         // the cache is used for a single document, so we have to clear it
         initScriptCache.clear()
     }
-
+    
     private fun reportInjectedJs() {
         val script = browserSettings.confuser.confuse(initScriptCache.joinToString("\n;\n\n\n;\n"))
-
+        
         val dir = browser.id.contextDir.resolve("driver.$id/js")
         Files.createDirectories(dir)
         val report = Files.writeString(dir.resolve("preload.all.js"), script)
