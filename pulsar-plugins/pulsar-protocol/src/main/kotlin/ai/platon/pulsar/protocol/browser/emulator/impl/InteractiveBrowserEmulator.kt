--- conflicted
+++ resolved
@@ -240,14 +240,6 @@
         val referrer = page.referrer
         if (referrer != null && !driver.browser.navigateHistory.contains(referrer)) {
             driver.navigateTo(referrer)
-<<<<<<< HEAD
-            driver.waitForSelector("body", Duration.ofSeconds(10))
-        }
-        
-        val resourceLoader = page.conf["resource.loader", "jsoup"]
-        val response = when (resourceLoader) {
-            "web.driver" -> driver.loadResource(navigateTask.url)
-=======
             driver.waitForSelector("body", Duration.ofSeconds(15))
         }
 
@@ -255,7 +247,6 @@
         val response = when (resourceLoader) {
             "web.driver" -> driver.loadResource(navigateTask.url)
             "jsoup" -> NetworkResourceResponse.from(driver.loadJsoupResource(navigateTask.url))
->>>>>>> 70d6866c
             else -> NetworkResourceResponse.from(driver.loadJsoupResource(navigateTask.url))
         }
 
