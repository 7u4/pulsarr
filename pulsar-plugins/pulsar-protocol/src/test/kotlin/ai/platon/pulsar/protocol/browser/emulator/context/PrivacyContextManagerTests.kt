--- conflicted
+++ resolved
@@ -10,8 +10,8 @@
 import ai.platon.pulsar.crawl.fetch.FetchTask
 import ai.platon.pulsar.crawl.fetch.driver.WebDriver
 import ai.platon.pulsar.crawl.fetch.privacy.PrivacyContext
-import ai.platon.pulsar.crawl.fetch.privacy.PrivacyAgent
-import ai.platon.pulsar.crawl.fetch.privacy.SequentialPrivacyAgentGenerator
+import ai.platon.pulsar.crawl.fetch.privacy.PrivacyContextId
+import ai.platon.pulsar.crawl.fetch.privacy.SequentialPrivacyContextIdGenerator
 import ai.platon.pulsar.persist.WebPageExt
 import ai.platon.pulsar.protocol.browser.emulator.DefaultWebDriverPoolManager
 import kotlinx.coroutines.delay
@@ -36,11 +36,7 @@
     fun setup() {
         System.setProperty(
             CapabilityTypes.PRIVACY_AGENT_GENERATOR_CLASS,
-<<<<<<< HEAD
-            SequentialPrivacyAgentGenerator::class.java.name
-=======
             SequentialPrivacyContextIdGenerator::class.java.name
->>>>>>> 369fc4d0
         )
         BrowserSettings.privacy(6).maxTabs(10)
     }
@@ -54,14 +50,14 @@
         assertTrue { pc.isActive }
         privacyManager.close(pc)
         assertTrue { !pc.isActive }
-        assertFalse { privacyManager.temporaryContexts.containsKey(pc.privacyAgent) }
+        assertFalse { privacyManager.temporaryContexts.containsKey(pc.id) }
         assertFalse { privacyManager.temporaryContexts.containsValue(pc) }
 
         val pc2 = privacyManager.computeNextContext(fingerprint)
         assertTrue { pc2.isActive }
-        assertNotEquals(pc.privacyAgent, pc2.privacyAgent)
+        assertNotEquals(pc.id, pc2.id)
         assertNotEquals(pc, pc2)
-        assertTrue { privacyManager.temporaryContexts.containsKey(pc2.privacyAgent) }
+        assertTrue { privacyManager.temporaryContexts.containsKey(pc2.id) }
         assertTrue { privacyManager.temporaryContexts.containsValue(pc2) }
     }
 
@@ -78,7 +74,7 @@
             assertTrue { pc.isActive }
             privacyManager.close(pc)
             assertTrue { !pc.isActive }
-            assertFalse { privacyManager.temporaryContexts.containsKey(pc.privacyAgent) }
+            assertFalse { privacyManager.temporaryContexts.containsKey(pc.id) }
             assertFalse { privacyManager.temporaryContexts.containsValue(pc) }
         }
     }
@@ -105,11 +101,11 @@
         closer.scheduleWithFixedDelay({
             volatileContexts.forEach { pc ->
                 // proxy server can be changed, which will be improved in the further
-                pc.privacyAgent.fingerprint.proxyServer = "127.0.0." + Random.nextInt(200)
+                pc.id.fingerprint.proxyServer = "127.0.0." + Random.nextInt(200)
 
                 privacyManager.close(pc)
                 assertTrue { !pc.isActive }
-                assertFalse { privacyManager.temporaryContexts.containsKey(pc.privacyAgent) }
+                assertFalse { privacyManager.temporaryContexts.containsKey(pc.id) }
                 assertFalse { privacyManager.temporaryContexts.containsValue(pc) }
             }
         }, 2, 1, TimeUnit.SECONDS)
@@ -124,7 +120,7 @@
     fun `When a privacy context closed then it's removed from the active queue`() {
         val manager = MultiPrivacyContextManager(driverPoolManager, conf)
 
-        val id = PrivacyAgent(contextPath, BrowserType.MOCK_CHROME)
+        val id = PrivacyContextId(contextPath, BrowserType.MOCK_CHROME)
         val privacyContext = manager.computeIfAbsent(id)
 
         assertTrue { manager.temporaryContexts.containsKey(id) }
