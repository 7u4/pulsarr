--- conflicted
+++ resolved
@@ -15,11 +15,7 @@
     <parent>
         <groupId>ai.platon.pulsar</groupId>
         <artifactId>pulsar</artifactId>
-<<<<<<< HEAD
-        <version>1.5.7</version>
-=======
         <version>1.5.7-SNAPSHOT</version>
->>>>>>> 8a0d7bdf
     </parent>
 
     <artifactId>pulsar-ql-server</artifactId>
